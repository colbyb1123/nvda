# A part of NonVisual Desktop Access (NVDA)
# Copyright (C) 2016-2021 Tyler Spivey, NV Access Limited, James Teh, Leonard de Ruijter
# This file is covered by the GNU General Public License.
# See the file COPYING for more details.

"""Synth driver for Windows OneCore voices.
"""

import os
from typing import (
	Any,
	Callable,
	Generator,
	List,
	Optional,
	Set,
	Tuple,
	Union
)
from collections import OrderedDict
import ctypes
import winreg
import wave
from synthDriverHandler import (
	findAndSetNextSynth,
	isDebugForSynthDriver,
	SynthDriver,
	synthDoneSpeaking,
	synthIndexReached,
	VoiceInfo,
)
import io
from logHandler import log
import config
import nvwave
import queueHandler
from speech.types import SpeechSequence
<<<<<<< HEAD
import speech
=======
>>>>>>> 86f79e6b
import speechXml
import languageHandler
import winVersion
import NVDAHelper

from speech.commands import (
	IndexCommand,
	CharacterModeCommand,
	LangChangeCommand,
	BreakCommand,
	PitchCommand,
	RateCommand,
	VolumeCommand,
	PhonemeCommand,
)

#: The number of 100-nanosecond units in 1 second.
HUNDRED_NS_PER_SEC = 10000000 # 1000000000 ns per sec / 100 ns
WAVE_HEADER_LENGTH = 46
ocSpeech_Callback = ctypes.CFUNCTYPE(None, ctypes.c_void_p, ctypes.c_int, ctypes.c_wchar_p)

class _OcSsmlConverter(speechXml.SsmlConverter):
	def __init__(
			self,
			defaultLanguage: str,
			availableLanguages: Set[str],
	):
		"""
		Used for newer OneCore installations (OneCore API > 5)
		where supportsProsodyOptions is True.
		This allows for changing rate, volume and pitch after initialization.

		@param defaultLanguage: language with locale, installed by OneCore (e.g. 'en_US')
		@param availableLanguages: languages with locale, installed by OneCore (e.g. 'zh_HK', 'en_US')
		"""
		self.lowerCaseAvailableLanguages = {language.lower() for language in availableLanguages}
		self.availableLanguagesWithoutLocale = {
			language.split("_")[0] for language in self.lowerCaseAvailableLanguages
		}
		super().__init__(defaultLanguage)

	def _convertProsody(self, command, attr, default, base=None):
		if base is None:
			base = default
		if command.multiplier == 1 and base == default:
			# Returning to synth default.
			return speechXml.DelAttrCommand("prosody", attr)
		else:
			# Multiplication isn't supported, only addition/subtraction.
			# The final value must therefore be relative to the synthesizer's default.
			val = base * command.multiplier - default
			return speechXml.SetAttrCommand("prosody", attr, "%d%%" % val)

	def convertRateCommand(self, command):
		return self._convertProsody(command, "rate", 50)

	def convertPitchCommand(self, command):
		return self._convertProsody(command, "pitch", 50)

	def convertVolumeCommand(self, command):
		return self._convertProsody(command, "volume", 100)

	def convertCharacterModeCommand(self, command):
		# OneCore's character speech sounds weird and doesn't support pitch alteration.
		# Therefore, we don't use it.
		return None

	def convertLangChangeCommand(self, command: LangChangeCommand) -> Optional[speechXml.SetAttrCommand]:
		lcid = languageHandler.localeNameToWindowsLCID(command.lang)
		if lcid is languageHandler.LCID_NONE:
			log.debugWarning(f"Invalid language: {command.lang}")
			return None

		normalizedLanguage = command.lang.lower().replace("-", "_")
		normalizedLanguageWithoutLocale = normalizedLanguage.split("_")[0]
		if (
			normalizedLanguage not in self.lowerCaseAvailableLanguages
			and normalizedLanguageWithoutLocale not in self.availableLanguagesWithoutLocale
		):
			log.warning(f"Language {command.lang} not supported ({self.lowerCaseAvailableLanguages})")
			return None

		return super().convertLangChangeCommand(command)

class _OcPreAPI5SsmlConverter(_OcSsmlConverter):

	def __init__(
			self,
			defaultLanguage: str,
			availableLanguages: Set[str],
			rate: float,
			pitch: float,
			volume: float,
	):
		"""
		Used for older OneCore installations (OneCore API < 5),
		where supportsProsodyOptions is False.
		This means we must initially set a good default for rate, volume and pitch,
		as this can't be changed after initialization.

		@param defaultLanguage: language with locale, installed by OneCore (e.g. 'en_US')
		@param availableLanguages: languages with locale, installed by OneCore (e.g. 'zh_HK', 'en_US')
		@param rate: from 0-100
		@param pitch: from 0-100
		@param volume: from 0-100
		"""
		super().__init__(defaultLanguage, availableLanguages)
		self._rate = rate
		self._pitch = pitch
		self._volume = volume

	def generateBalancerCommands(self, speechSequence: SpeechSequence) -> Generator[Any, None, None]:
		commands = super().generateBalancerCommands(speechSequence)
		# The EncloseAllCommand from SSML must be first.
		yield next(commands)
		# OneCore didn't provide a way to set base prosody values before API version 5.
		# Therefore, the base values need to be set using SSML.
		yield self.convertRateCommand(RateCommand(multiplier=1))
		yield self.convertVolumeCommand(VolumeCommand(multiplier=1))
		yield self.convertPitchCommand(PitchCommand(multiplier=1))
		for command in commands:
			yield command

	def convertRateCommand(self, command):
		return self._convertProsody(command, "rate", 50, self._rate)

	def convertPitchCommand(self, command):
		return self._convertProsody(command, "pitch", 50, self._pitch)

	def convertVolumeCommand(self, command):
		return self._convertProsody(command, "volume", 100, self._volume)


class OneCoreSynthDriver(SynthDriver):

	MIN_PITCH = 0.0
	MAX_PITCH = 2.0
	MIN_RATE = 0.5
	DEFAULT_MAX_RATE = 1.5
	BOOSTED_MAX_RATE = 6.0
	MAX_CONSECUTIVE_SPEECH_FAILURES = 5

	name = "oneCore"
	# Translators: Description for a speech synthesizer.
	description = _("Windows OneCore voices")
	supportedCommands = {
		IndexCommand,
		CharacterModeCommand,
		LangChangeCommand,
		BreakCommand,
		PitchCommand,
		RateCommand,
		VolumeCommand,
		PhonemeCommand,
	}
	supportedNotifications = {synthIndexReached, synthDoneSpeaking}

	@classmethod
	def check(cls):
		# Only present this as an available synth if this is Windows 10.
		return winVersion.getWinVer() >= winVersion.WIN10

	def _get_supportsProsodyOptions(self):
		self.supportsProsodyOptions = self._dll.ocSpeech_supportsProsodyOptions()
		return self.supportsProsodyOptions

	def _get_supportedSettings(self):
		self.supportedSettings = settings = [
			SynthDriver.VoiceSetting(),
			SynthDriver.RateSetting(),
		]
		if self.supportsProsodyOptions:
			settings.append(SynthDriver.RateBoostSetting())
		settings.extend([
			SynthDriver.PitchSetting(),
			SynthDriver.VolumeSetting(),
		])
		return settings

	def __init__(self):
		super().__init__()
		self._dll = NVDAHelper.getHelperLocalWin10Dll()
		self._dll.ocSpeech_getCurrentVoiceLanguage.restype = ctypes.c_wchar_p
		# Set initial values for parameters that can't be queried when prosody is not supported.
		# This initialises our cache for the value.
		# When prosody is supported, the values are used for cachign reasons.
		self._rate: int = 50
		self._pitch: int = 50
		self._volume: int = 100

		if self.supportsProsodyOptions:
			self._dll.ocSpeech_getPitch.restype = ctypes.c_double
			self._dll.ocSpeech_getVolume.restype = ctypes.c_double
			self._dll.ocSpeech_getRate.restype = ctypes.c_double
		else:
			log.debugWarning("Prosody options not supported")

		self._earlyExitCB = False
		self._callbackInst = ocSpeech_Callback(self._callback)
		self._ocSpeechToken: Optional[ctypes.POINTER] = self._dll.ocSpeech_initialize(self._callbackInst)
		self._dll.ocSpeech_getVoices.restype = NVDAHelper.bstrReturn
		self._dll.ocSpeech_getCurrentVoiceId.restype = ctypes.c_wchar_p
		self._player= None
		# Initialize state.
		self._queuedSpeech: List[Union[str, Tuple[Callable[[ctypes.POINTER, float], None], float]]] = []

		self._wasCancelled = False
		self._isProcessing = False
		# Initialize the voice to a sane default
		self.voice=self._getDefaultVoice()
		self._consecutiveSpeechFailures = 0

	def _maybeInitPlayer(self, wav):
		"""Initialize audio playback based on the wave header provided by the synthesizer.
		If the sampling rate has not changed, the existing player is used.
		Otherwise, a new one is created with the appropriate parameters.
		"""
		samplesPerSec = wav.getframerate()
		if self._player and self._player.samplesPerSec == samplesPerSec:
			return
		if self._player:
			# Finalise any pending audio.
			self._player.idle()
		bytesPerSample = wav.getsampwidth()
		self._bytesPerSec = samplesPerSec * bytesPerSample
		self._player = nvwave.WavePlayer(
			channels=wav.getnchannels(),
			samplesPerSec=samplesPerSec,
			bitsPerSample=bytesPerSample * 8,
			outputDevice=config.conf["speech"]["outputDevice"]
		)

	def terminate(self):
		# prevent any pending callbacks from interacting further with the synth.
		self._earlyExitCB = True
		super().terminate()
		# Terminate the synth, the callback function should no longer be called after this returns.
		self._dll.ocSpeech_terminate(self._ocSpeechToken)
		# Drop the ctypes function instance for the callback and handle,
		# as it is holding a reference to an instance method, which causes a reference cycle.
		self._ocSpeechToken = None
		self._callbackInst = None

	def cancel(self):
		# Set a flag to tell the callback not to push more audio.
		self._wasCancelled = True
		if isDebugForSynthDriver():
			log.debug("Cancelling")
		# There might be more text pending. Throw it away.
		if self.supportsProsodyOptions:
			# In this case however, we must keep any parameter changes.
			self._queuedSpeech = [item for item in self._queuedSpeech
				if not isinstance(item, str)]
		else:
			self._queuedSpeech = []
		if self._player:
			self._player.stop()

	def speak(self, speechSequence: SpeechSequence) -> None:
		if self.supportsProsodyOptions:
			conv = _OcSsmlConverter(self.language, self.availableLanguages)
		else:
			conv = _OcPreAPI5SsmlConverter(
				self.language,
				self.availableLanguages,
				self._rate,
				self._pitch,
				self._volume
			)
		text = conv.convertToXml(speechSequence)
		# #7495: Calling WaveOutOpen blocks for ~100 ms if called from the callback
		# when the SSML includes marks.
		# We're not quite sure why.
		# To work around this, open the device before queuing.
		if self._player:
			self._player.open()
		self._queueSpeech(text)

	def _queueSpeech(self, item: str) -> None:
		self._queuedSpeech.append(item)
		# We only process the queue here if it isn't already being processed.
		if not self._isProcessing:
			self._processQueue()

	@classmethod
	def _percentToParam(self, percent, min, max):
		"""Overrides SynthDriver._percentToParam to return floating point parameter values.
		"""
		return float(percent) / 100 * (max - min) + min

	def _get_pitch(self):
		if not self.supportsProsodyOptions:
			return self._pitch
		rawPitch = self._dll.ocSpeech_getPitch(self._ocSpeechToken)
		return self._paramToPercent(rawPitch, self.MIN_PITCH, self.MAX_PITCH)

	def _set_pitch(self, pitch):
		self._pitch = pitch
		if not self.supportsProsodyOptions:
			return
		rawPitch = self._percentToParam(pitch, self.MIN_PITCH, self.MAX_PITCH)
		self._queuedSpeech.append((self._dll.ocSpeech_setPitch, rawPitch))

	def _get_volume(self) -> int:
		if not self.supportsProsodyOptions:
			return self._volume
		rawVolume = self._dll.ocSpeech_getVolume(self._ocSpeechToken)
		return int(rawVolume * 100)

	def _set_volume(self, volume: int):
		self._volume = volume
		if not self.supportsProsodyOptions:
			return
		rawVolume = volume / 100.0
		self._queuedSpeech.append((self._dll.ocSpeech_setVolume, rawVolume))

	def _get_rate(self):
		if not self.supportsProsodyOptions:
			return self._rate
		rawRate = self._dll.ocSpeech_getRate(self._ocSpeechToken)
		maxRate = self.BOOSTED_MAX_RATE if self._rateBoost else self.DEFAULT_MAX_RATE
		return self._paramToPercent(rawRate, self.MIN_RATE, maxRate)

	def _set_rate(self, rate):
		self._rate = rate
		if not self.supportsProsodyOptions:
			return
		maxRate = self.BOOSTED_MAX_RATE if self._rateBoost else self.DEFAULT_MAX_RATE
		rawRate = self._percentToParam(rate, self.MIN_RATE, maxRate)
		self._queuedSpeech.append((self._dll.ocSpeech_setRate, rawRate))

	_rateBoost = False

	def _get_rateBoost(self):
		return self._rateBoost

	def _set_rateBoost(self, enable):
		if enable == self._rateBoost:
			return
		# Use the cached rate to calculate the new rate with rate boost enabled.
		# If we don't, getting the rate property will return the default rate when initializing the driver and applying settings.
		rate = self._rate
		self._rateBoost = enable
		self.rate = rate

	def _processQueue(self):
		if not self._queuedSpeech and self._player is None:
			# If oneCore speech has not been successful yet the player will not have initialised. (#11544)
			# We can't sync the player in this instance.
			log.debugWarning("Cannot process speech queue as player not set and no speech queued")
			return
		if not self._queuedSpeech:
			# There are no more queued utterances at this point, so call sync.
			# This blocks while waiting for the final chunk to play,
			# so by the time this is done, there might be something queued.
			# #10721: We use sync instead of idle because idle closes the audio
			# device. If there's something in the queue after playing the final chunk,
			# that will result in WaveOutOpen being called in the callback when we
			# push the next chunk of audio. We *really* don't want this because calling
			# WaveOutOpen blocks for ~100 ms if called from the callback when the SSML
			# includes marks, resulting in lag between utterances.
			if isDebugForSynthDriver():
				log.debug("Calling sync on audio player")
			self._player.sync()
		if not self._queuedSpeech:
			# There's still nothing in the queue, so it's okay to call idle now.
			if isDebugForSynthDriver():
				log.debug("Calling idle on audio player")
			self._player.idle()
			synthDoneSpeaking.notify(synth=self)
		while self._queuedSpeech:
			item = self._queuedSpeech.pop(0)
			if isinstance(item, tuple):
				# Parameter change.
				# Note that, if prosody otions aren't supported, this code will never be executed.
				func, value = item
				value = ctypes.c_double(value)
				func(self._ocSpeechToken, value)
				continue
			self._wasCancelled = False
			if isDebugForSynthDriver():
				log.debug("Begin processing speech")
			self._isProcessing = True
			# ocSpeech_speak is async.
			# It will call _callback in a background thread once done,
			# which will eventually process the queue again.
			self._dll.ocSpeech_speak(self._ocSpeechToken, item)
			return
		if isDebugForSynthDriver():
			log.debug("Queue empty, done processing")
		self._isProcessing = False

	def _handleSpeechFailure(self):
		# The C++ code will log an error with details.
		log.error("OneCore synthesizer failed to speak")  # so a warning beep is played when speech fails
		try:
			self._processQueue()
		finally:
			self._consecutiveSpeechFailures += 1
			if self._consecutiveSpeechFailures >= self.MAX_CONSECUTIVE_SPEECH_FAILURES:
				log.debugWarning("Too many consecutive speech failures, changing synth")
				queueHandler.queueFunction(queueHandler.eventQueue, findAndSetNextSynth, self.name)
				self._consecutiveSpeechFailures = 0

	def _callback(self, bytes, len, markers):
		if self._earlyExitCB:
			# prevent any pending callbacks from interacting further with the synth.
			# used during termination.
			return
		if len == 0:
			# Speech failed
			self._handleSpeechFailure()
			return
		else:
			self._consecutiveSpeechFailures = 0
		# This gets called in a background thread.
		stream = io.BytesIO(ctypes.string_at(bytes, WAVE_HEADER_LENGTH))
		wav = wave.open(stream, "r")
		self._maybeInitPlayer(wav)
		data = bytes + WAVE_HEADER_LENGTH
		dataLen = wav.getnframes() * wav.getnchannels() * wav.getsampwidth()
		if markers:
			markers = markers.split('|')
		else:
			markers = []
		prevPos = 0

		# Push audio up to each marker so we can sync the audio with the markers.
		for marker in markers:
			if self._wasCancelled:
				break
			name, pos = marker.split(':')
			index = int(name)
			pos = int(pos)
			# pos is a time offset in 100-nanosecond units.
			# Convert this to a byte offset.
			# Order the equation so we don't have to do floating point.
			pos = pos * self._bytesPerSec // HUNDRED_NS_PER_SEC
			# Push audio up to this marker.
			self._player.feed(
				ctypes.c_void_p(data + prevPos),
				size=pos - prevPos,
				onDone=lambda index=index: synthIndexReached.notify(synth=self, index=index)
			)
			prevPos = pos
		if self._wasCancelled:
			if isDebugForSynthDriver():
				log.debug("Cancelled, stopped pushing audio")
		else:
			self._player.feed(ctypes.c_void_p(data + prevPos), size=dataLen - prevPos)
			if isDebugForSynthDriver():
				log.debug("Done pushing audio")
		self._processQueue()

	def _getVoiceInfoFromOnecoreVoiceString(self, voiceStr):
		"""
		Produces an NVDA VoiceInfo object representing the given voice string from Onecore speech.
		"""
		# The voice string is made up of the ID, the language, and the display name.
		ID,language,name=voiceStr.split(':')
		language=language.replace('-','_')
		return VoiceInfo(ID,name,language=language)

	def _getAvailableVoices(self):
		voices = OrderedDict()
		# Fetch the full list of voices that OneCore speech knows about.
		# Note that it may give back voices that are uninstalled or broken.
		# Refer to _isVoiceValid for information on uninstalled or broken voices.
		voicesStr = self._dll.ocSpeech_getVoices(self._ocSpeechToken).split('|')
		for index,voiceStr in enumerate(voicesStr):
			voiceInfo=self._getVoiceInfoFromOnecoreVoiceString(voiceStr)
			# Filter out any invalid voices.
			if not self._isVoiceValid(voiceInfo.id):
				continue
			voiceInfo.onecoreIndex=index
			voices[voiceInfo.id] =  voiceInfo
		return voices

	def _isVoiceValid(self, ID: str) -> bool:
		r"""
		Checks that the given voice actually exists and is valid.
		It checks the Registry, and also ensures that its data files actually exist on this machine.
		@param ID: the ID of the requested voice.
		@returns: True if the voice is valid, False otherwise.

		OneCore keeps specific registry caches of OneCore for AT applications.
		Installed copies of NVDA have a OneCore cache in:
		`HKEY_CURRENT_USER\Software\Microsoft\Speech_OneCore\Isolated\Ny37kw9G-o42UiJ1z6Qc_sszEKkCNywTlrTOG0QKVB4`.
		The caches contain a subtree which is meant to mirror the path:
		`HKEY_LOCAL_MACHINE\SOFTWARE\Microsoft\Speech_OneCore\*`.

		For example:
		`HKEY_CURRENT_USER\Software\Microsoft\Speech_OneCore\Isolated\Ny37kw9G-o42UiJ1z6Qc_sszEKkCNywTlrTOG0QKVB4\
		HKEY_LOCAL_MACHINE\SOFTWARE\Microsoft\Speech_OneCore\Voices\Tokens\MSTTS_V110_enUS_MarkM`
		refers to `HKEY_LOCAL_MACHINE\SOFTWARE\Microsoft\Speech_OneCore\Voices\Tokens\MSTTS_V110_enUS_MarkM`.

		Languages which have been used by an installed copy of NVDA,
		but uninstalled from the system are kept in the cache.
		For installed copies of NVDA, OneCore will still attempt to use these languages,
		so we must check if they are valid first.
		For portable copies, the cache is bypassed and `HKEY_LOCAL_MACHINE\SOFTWARE\Microsoft\Speech_OneCore\`
		is read directly.

		For more information, refer to:
		https://github.com/nvaccess/nvda/issues/13732#issuecomment-1149386711
		"""
		IDParts = ID.split('\\')
		rootKey = getattr(winreg, IDParts[0])
		subkey = "\\".join(IDParts[1:])
		try:
			hkey = winreg.OpenKey(rootKey, subkey)
		except WindowsError as e:
			log.debugWarning("Could not open registry key %s, %r" % (ID, e))
			return False
		try:
			langDataPath = winreg.QueryValueEx(hkey, 'langDataPath')
		except WindowsError as e:
			log.debugWarning("Could not open registry value 'langDataPath', %r" % e)
			return False
		if not langDataPath or not isinstance(langDataPath[0], str):
			log.debugWarning("Invalid langDataPath value")
			return False
		if not os.path.isfile(os.path.expandvars(langDataPath[0])):
			log.debugWarning("Missing language data file: %s" % langDataPath[0])
			return False
		try:
			voicePath = winreg.QueryValueEx(hkey, 'voicePath')
		except WindowsError as e:
			log.debugWarning("Could not open registry value 'langDataPath', %r" % e)
			return False
		if not voicePath or not isinstance(voicePath[0],str):
			log.debugWarning("Invalid voicePath value")
			return False
		if not os.path.isfile(os.path.expandvars(voicePath[0] + '.apm')):
			log.debugWarning("Missing voice file: %s" % voicePath[0] + ".apm")
			return False
		return True

	def _get_voice(self):
		return self._dll.ocSpeech_getCurrentVoiceId(self._ocSpeechToken)

	def _set_voice(self, id):
		voices = self.availableVoices
		# Try setting the requested voice
		for voice in voices.values():
			if voice.id == id:
				self._dll.ocSpeech_setVoice(self._ocSpeechToken, voice.onecoreIndex)
				return
		raise LookupError("No such voice: %s"%id)

	def _getDefaultVoice(self, pickAny: bool = True) -> str:
		"""
		Finds the best available voice that can be used as a default.
		It first tries finding a voice with the same language as the user's configured NVDA language
		else one that matches the system language.
		else any voice if pickAny is True.
		Uses the Windows locale (eg en_AU) to provide country information for the voice where possible.
		@returns: the ID of the voice, suitable for passing to self.voice for setting.
		"""
		voices = self.availableVoices
		fullWindowsLanguage = languageHandler.getWindowsLanguage()
		baseWindowsLanguage = fullWindowsLanguage.split('_')[0]
		NVDALanguage = languageHandler.getLanguage()
		if NVDALanguage.startswith(baseWindowsLanguage):
			# add country information if it matches
			NVDALanguage = fullWindowsLanguage
		# Try matching to the NVDA language
		for voice in voices.values():
			if voice.language.startswith(NVDALanguage):
				return voice.id
		# Try matching to the system language and country
		if fullWindowsLanguage != NVDALanguage:
			for voice in voices.values():
				if voice.language == fullWindowsLanguage:
					return voice.id
		# Try matching to the system language
		if baseWindowsLanguage not in {fullWindowsLanguage, NVDALanguage}:
			for voice in voices.values():
				if voice.language.startswith(baseWindowsLanguage):
					return voice.id
		if pickAny:
			for voice in voices.values():
				return voice.id
			raise VoiceUnsupportedError("No voices available")
		raise VoiceUnsupportedError("No voices available that match the user language")

	def pause(self, switch):
		if self._player:
			self._player.pause(switch)


# Alias to allow look up by name "SynthDriver"
SynthDriver = OneCoreSynthDriver


class VoiceUnsupportedError(RuntimeError):
	pass<|MERGE_RESOLUTION|>--- conflicted
+++ resolved
@@ -35,10 +35,6 @@
 import nvwave
 import queueHandler
 from speech.types import SpeechSequence
-<<<<<<< HEAD
-import speech
-=======
->>>>>>> 86f79e6b
 import speechXml
 import languageHandler
 import winVersion
