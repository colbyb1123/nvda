# A part of NonVisual Desktop Access (NVDA)
# Copyright (C) 2006-2024 NV Access Limited, Babbage B.V., Cyrille Bougot
# This file is covered by the GNU General Public License.
# See the file COPYING for more details.

import typing
from typing import (
	Generator,
	Optional,
	Tuple,
	Union,
	List,
)

from comtypes.automation import IEnumVARIANT, VARIANT
from comtypes import (
	COMError,
	IServiceProvider,
	GUID,
	IUnknown,
	BSTR,
)
from comtypes.hresult import S_OK, S_FALSE
import comtypes.client
import ctypes
import os
import re
import sys
import itertools
import importlib
from comInterfaces.tom import ITextDocument
from comInterfaces import Accessibility as IA
from comInterfaces import IAccessible2Lib as IA2
<<<<<<< HEAD
import tones
=======
import tones  # noqa: F401
>>>>>>> 86f79e6b
import languageHandler
import textInfos.offsets
import textUtils
import colors
<<<<<<< HEAD
import time
=======
import time  # noqa: F401
>>>>>>> 86f79e6b
import displayModel
import IAccessibleHandler
import oleacc
import JABHandler
import winUser
<<<<<<< HEAD
import globalVars
=======
import globalVars  # noqa: F401
>>>>>>> 86f79e6b
from logHandler import log
import speech
import braille
import api
import config
import controlTypes
from controlTypes import TextPosition
from controlTypes.formatFields import FontSize, TextAlign
from NVDAObjects.window import Window
<<<<<<< HEAD
from NVDAObjects import NVDAObject, NVDAObjectTextInfo, InvalidNVDAObject
import NVDAObjects.JAB
import eventHandler
from NVDAObjects.behaviors import ProgressBar, Dialog, EditableTextWithAutoSelectDetection, FocusableUnfocusableContainer, ToolTip, Notification
=======
from NVDAObjects import NVDAObject, NVDAObjectTextInfo, InvalidNVDAObject  # noqa: F401
import NVDAObjects.JAB
import eventHandler
from NVDAObjects.behaviors import ProgressBar, Dialog, EditableTextWithAutoSelectDetection, FocusableUnfocusableContainer, ToolTip, Notification  # noqa: F401
>>>>>>> 86f79e6b
from locationHelper import RectLTWH
import NVDAHelper


# Custom object ID used for clipboard pane in some versions of MS Office
MSO_COLLECT_AND_PASTE_OBJECT_ID = 21


def getNVDAObjectFromEvent(hwnd,objectID,childID):
	try:
		accHandle=IAccessibleHandler.accessibleObjectFromEvent(hwnd,objectID,childID)
	except WindowsError:
		accHandle=None
	if not accHandle:
		return None
	(pacc,accChildID)=accHandle
	obj=IAccessible(IAccessibleObject=pacc,IAccessibleChildID=accChildID,event_windowHandle=hwnd,event_objectID=objectID,event_childID=childID)
	return obj

def getNVDAObjectFromPoint(x,y):
	accHandle=IAccessibleHandler.accessibleObjectFromPoint(x,y)
	if not accHandle:
		return None
	(pacc,child)=accHandle
	obj=IAccessible(IAccessibleObject=pacc,IAccessibleChildID=child)
	return obj

FORMAT_OBJECT_ATTRIBS = frozenset({"text-align"})
def normalizeIA2TextFormatField(formatField):
	try:
		val = formatField.pop("text-align")
	except KeyError:
		textAlign=None
	else:
		mozillaTextAlign = {
			'-moz-left': 'left',
			'-moz-center': 'center',
			'-moz-right': 'right',
		}
		val = mozillaTextAlign.get(val, val)
		try:
			textAlign = TextAlign(val)
		except ValueError:
			log.debugWarning(f'Unsupported value for text-align attribute: "{val}"')
			textAlign = None
	if textAlign:
		formatField["text-align"] = textAlign
	try:
		fontWeight=formatField.pop("font-weight")
	except KeyError:
		fontWeight=None
	if fontWeight is not None and (fontWeight.lower()=="bold" or (fontWeight.isdigit() and int(fontWeight)>=700)):
		formatField["bold"]=True
	else:
		formatField["bold"]=False
	try:
		fontStyle=formatField.pop("font-style")
	except KeyError:
		fontStyle=None
	if fontStyle is not None and fontStyle.lower()=="italic":
		formatField["italic"]=True
	else:
		formatField["italic"]=False
	try:
		invalid=formatField.pop("invalid")
	except KeyError:
		invalid=None
	if invalid:
		# aria-invalid can contain multiple values separated by a comma.
		invalidList = [x.lower().strip() for x in invalid.split(',')]
		if "spelling" in invalidList:
			formatField["invalid-spelling"]=True
		if "grammar" in invalidList:
			formatField["invalid-grammar"]=True
	color=formatField.get('color')
	if color:
		try:
			formatField['color']=colors.RGB.fromString(color)
		except ValueError:
			pass
	backgroundColor=formatField.get('background-color')
	if backgroundColor:
		try:
			formatField['background-color']=colors.RGB.fromString(backgroundColor)
		except ValueError:
			pass
	lineStyle=formatField.get("text-underline-style")
	lineType=formatField.get("text-underline-type")
	if lineStyle or lineType:
		formatField["underline"]=lineStyle!="none" and lineType!="none"
	lineStyle=formatField.get("text-line-through-style")
	lineType=formatField.get("text-line-through-type")
	if lineStyle or lineType:
		formatField["strikethrough"]=lineStyle!="none" and lineType!="none"
	language=formatField.get('language')
	if language:
		formatField['language']=languageHandler.normalizeLanguage(language)
	try:
		formatField["text-position"] = TextPosition(formatField.pop("text-position"))
	except KeyError:
		formatField["text-position"] = TextPosition.BASELINE

	fontSize = formatField.get("font-size")
	if fontSize is not None:
		formatField["font-size"] = FontSize.translateFromAttribute(fontSize)

class IA2TextTextInfo(textInfos.offsets.OffsetsTextInfo):

	detectFormattingAfterCursorMaybeSlow=False

	def _get_encoding(self):
		return super().encoding

	def _getOffsetFromPoint(self,x,y):
		if self.obj.IAccessibleTextObject.nCharacters>0:
			offset = self.obj.IAccessibleTextObject.OffsetAtPoint(
				x, y, IA2.IA2_COORDTYPE_SCREEN_RELATIVE
			)
			# IA2 specifies that a result of -1 indicates that
			# the point is invalid or there is no character under the point.
			# Note that Chromium does not follow the spec and returns 0 for invalid or no character points.
			# As 0 is a valid offset, there's nothing we could do other than just returning it.
			if offset == -1:
				raise LookupError("Invalid point or no character under point")
			return offset
		else:
			raise LookupError

	@classmethod
	def _getBoundingRectFromOffsetInObject(cls,obj,offset):
		try:
			res = RectLTWH(*obj.IAccessibleTextObject.characterExtents(
				offset, IA2.IA2_COORDTYPE_SCREEN_RELATIVE
			))
		except COMError:
			raise NotImplementedError
		if not any(res[2:]):
			# Gecko tends to return (0,0,0,0) rectangles sometimes, for example in empty text fields.
			# Chromium could return rectangles that are positioned at the upper left corner of the object,
			# and they have a width and height of 0.
			# Other IA2 implementations, such as the one in LibreOffice,
			# tend to return the caret rectangle in this case, which is ok.
			raise LookupError
		return res

	def _getBoundingRectFromOffset(self,offset):
		return self._getBoundingRectFromOffsetInObject(self.obj, offset)

	def _get_unit_mouseChunk(self):
		return "mouseChunk"

	def expand(self,unit):
		if unit==self.unit_mouseChunk:
			isMouseChunkUnit=True
			origin = self._startOffset
			unit=super(IA2TextTextInfo,self).unit_mouseChunk
		else:
			isMouseChunkUnit=False
		super(IA2TextTextInfo,self).expand(unit)
		if isMouseChunkUnit:
			# If there are embedded object characters near our origin, shrink the range
			# so that it only covers the text between them. Note that the user can
			# mouse over the embedded objects separately. For example, if we have:
			# before link after
			# where "before" and "after" are plain text and "link" is a link, mousing
			# over "before" would just read "before", mousing over "link" would read
			# "link" and mousing over "after" would just read "after".
			text=self._getTextRange(self._startOffset,self._endOffset)
			if not text:
				return
			# Make our origin relative to the start of the text we just retrieved.
			relativeOrigin = origin - self._startOffset
			try:
				# Shrink the start to the nearest embedded object before our origin.
				self._startOffset = text.rindex(textUtils.OBJ_REPLACEMENT_CHAR, 0, relativeOrigin)
			except ValueError:
				pass
			try:
				# Shrink the end to the nearest embedded object after our origin.
				self._endOffset = text.index(textUtils.OBJ_REPLACEMENT_CHAR, relativeOrigin)
			except ValueError:
				pass

	def _getCaretOffset(self):
		try:
			offset=self.obj.IAccessibleTextObject.caretOffset
		except COMError:
			log.debugWarning("IAccessibleText::caretOffset failed", exc_info=True)
			raise RuntimeError("Retrieving caret offset failed")
		if offset<0:
			raise RuntimeError("no active caret in this object")
		return offset

	def _setCaretOffset(self,offset):
		self.obj.IAccessibleTextObject.SetCaretOffset(offset)

	def _getSelectionOffsets(self):
		try:
			nSelections=self.obj.IAccessibleTextObject.nSelections
		except COMError:
			nSelections=0
		if nSelections:
			(start,end)=self.obj.IAccessibleTextObject.Selection[0]
		else:
			start=self._getCaretOffset()
			end=start
		return [min(start,end),max(start,end)]

	def _setSelectionOffsets(self,start,end):
		for selIndex in range(self.obj.IAccessibleTextObject.NSelections):
			self.obj.IAccessibleTextObject.RemoveSelection(selIndex)
		if start!=end:
			self.obj.IAccessibleTextObject.AddSelection(start,end)
		else:
			# A collapsed selection is the caret.
			# Specifically handling it here as a setCaretOffset gets around some strange bugs in Chrome where setting a collapsed selection selects an entire table cell.
			self._setCaretOffset(start)

	def _getStoryLength(self):
		try:
			return self.obj.IAccessibleTextObject.NCharacters
		except COMError:
			log.debugWarning("IAccessibleText::nCharacters failed",exc_info=True)
			return 0

	def _getLineCount(self):
			return -1

	def _getTextRange(self,start,end):
		try:
			return self.obj.IAccessibleTextObject.text(start,end) or u""
		except COMError:
			return u""

	def _getFormatFieldAndOffsets(self,offset,formatConfig,calculateOffsets=True):
		try:
			startOffset,endOffset,attribsString=self.obj.IAccessibleTextObject.attributes(offset)
		except COMError:
			log.debugWarning("could not get attributes",exc_info=True)
			return textInfos.FormatField(),(self._startOffset,self._endOffset)
		formatField=textInfos.FormatField()
		if attribsString is None and offset>0:
			try:
				attribsString=self.obj.IAccessibleTextObject.attributes(offset-1)[2]
			except COMError:
				pass
		if attribsString:
			formatField.update(IAccessibleHandler.splitIA2Attribs(attribsString))
		objAttribs = self.obj.IA2Attributes
		for attr in FORMAT_OBJECT_ATTRIBS:
			try:
				formatField[attr] = objAttribs[attr]
			except KeyError:
				pass
		normalizeIA2TextFormatField(formatField)
		return formatField,(startOffset,endOffset)

	def _getCharacterOffsets(self,offset):
		try:
			if offset>=self.obj.IAccessibleTextObject.nCharacters:
				return offset,offset+1
		except COMError:
			pass
		try:
			start, end, text = self.obj.IAccessibleTextObject.TextAtOffset(offset, IA2.IA2_TEXT_BOUNDARY_CHAR)
		except COMError:
			return super(IA2TextTextInfo,self)._getCharacterOffsets(offset)
		if text and (textUtils.isHighSurrogate(text) or textUtils.isLowSurrogate(text)):
			# #8953: Some IA2 implementations, including Gecko and Chromium,
			# erroneously report one offset for surrogates.
			return super(IA2TextTextInfo,self)._getCharacterOffsets(offset)
		return start, end

	def _getWordOffsets(self,offset):
		try:
			if offset>=self.obj.IAccessibleTextObject.nCharacters:
				return offset,offset+1
		except COMError:
			pass
		try:
			start, end, text = self.obj.IAccessibleTextObject.TextAtOffset(offset, IA2.IA2_TEXT_BOUNDARY_WORD)
		except COMError:
			return super(IA2TextTextInfo,self)._getWordOffsets(offset)
		if start>offset or offset>end:
			# HACK: Work around buggy implementations which return a range that does not include offset.
			return offset,offset+1
		return start,end

	def _getLineOffsets(self,offset):
		try:
			start, end, text = self.obj.IAccessibleTextObject.TextAtOffset(offset, IA2.IA2_TEXT_BOUNDARY_LINE)
			return start,end
		except COMError:
			log.debugWarning("IAccessibleText::textAtOffset failed",exc_info=True)
			return offset,offset+1

	def _getSentenceOffsets(self,offset):
		try:
			if offset>=self.obj.IAccessibleTextObject.nCharacters:
				return offset,offset+1
		except COMError:
			pass
		try:
			start, end, text = self.obj.IAccessibleTextObject.TextAtOffset(offset, IA2.IA2_TEXT_BOUNDARY_SENTENCE)
			if start==end:
				raise NotImplementedError
			return start,end
		except COMError:
			return super(IA2TextTextInfo,self)._getSentenceOffsets(offset)

	def _getParagraphOffsets(self,offset):
		try:
			if offset>self.obj.IAccessibleTextObject.nCharacters:
				return offset,offset+1
		except COMError:
			pass
		try:
			start, end, text = self.obj.IAccessibleTextObject.TextAtOffset(offset, IA2.IA2_TEXT_BOUNDARY_PARAGRAPH)
			if start>=end:
				raise RuntimeError("did not expand to paragraph correctly")
			return start,end
		except (RuntimeError,COMError):
			return super(IA2TextTextInfo,self)._getParagraphOffsets(offset)

	def _lineNumFromOffset(self,offset):
		return -1

	def _iterTextWithEmbeddedObjects(
			self,
			withFields,
			formatConfig=None
	) -> typing.Generator[typing.Union[textInfos.FieldCommand, str, int], None, None]:
		"""Iterate through the text, splitting at embedded object characters.
		Where an embedded object character occurs, its offset is provided.
		@param withFields: Whether to output control/format fields.
		@type withFields: bool
		@param formatConfig: Document formatting configuration.
		@return: A generator of fields, text strings and numeric offsets of embedded object characters.
		"""
		if withFields:
			items = self.getTextWithFields(formatConfig=formatConfig)
		else:
			items = [self.text]
		offset = self._startOffset
		for item in items:
			if not isinstance(item, str):
				# This is a field.
				yield item
				continue
			itemLen = len(item)
			# The text consists of smaller chunks of text interspersed with embedded object characters.
			chunkStart = 0
			while chunkStart < itemLen:
				# Find the next embedded object character.
				try:
					chunkEnd = item.index(textUtils.OBJ_REPLACEMENT_CHAR, chunkStart)
				except ValueError:
					# This is the last chunk of text.
					yield item[chunkStart:]
					break
				if chunkStart != chunkEnd:
					yield item[chunkStart:chunkEnd]
				# We've hit an embedded object character, so yield its offset.
				yield offset + chunkEnd
				chunkStart = chunkEnd + 1
			offset += itemLen

class IAccessible(Window):
	"""
the NVDAObject for IAccessible
@ivar IAccessibleChildID: the IAccessible object's child ID
@type IAccessibleChildID: int
"""

	IAccessibleTableUsesTableCellIndexAttrib=False #: Should the table-cell-index IAccessible2 object attribute be used rather than indexInParent?
	IA2UniqueID=None #: The cached IAccessible2::uniqueID if its implemented

	@classmethod
	def getPossibleAPIClasses(cls,kwargs,relation=None):
		from . import MSHTML
		yield MSHTML.MSHTML

	@classmethod
	def kwargsFromSuper(cls,kwargs,relation=None):
		acc=None
		objID=None
		windowHandle=kwargs['windowHandle']
		if isinstance(relation,tuple):
			acc=IAccessibleHandler.accessibleObjectFromPoint(relation[0],relation[1])
		elif relation=="focus":
			objID=winUser.OBJID_CLIENT
			acc=IAccessibleHandler.accessibleObjectFromEvent(windowHandle,objID,0)
			if not acc:
				return False
			testAccFocus=acc
			usedAccFocus=False
			# Keep doing accFocus until we can't anymore or until accFocus keeps returning the same object.
			while True:
				testAccFocus=IAccessibleHandler.accFocus(testAccFocus[0])
				# Only set the acc variable if we get something useful using accFocus.
				if testAccFocus and testAccFocus!=acc:
					acc=testAccFocus
					usedAccFocus=True
				else:
					# We can't go any further.
					break
			if usedAccFocus:
				# We don't know the event parameters for this object.
				objID=None
				# This object may also be in a different window, so we need to recalculate the window handle.
				kwargs['windowHandle']=None
		elif relation in ("parent","foreground"):
			objID=winUser.OBJID_CLIENT
		else:
			objID=winUser.OBJID_WINDOW
		if not acc and objID is not None:
			acc=IAccessibleHandler.accessibleObjectFromEvent(windowHandle,objID,0)
		if not acc:
			return False
		kwargs['IAccessibleObject']=acc[0]
		kwargs['IAccessibleChildID']=acc[1]
		if objID:
			# We know the event parameters, so pass them to the NVDAObject.
			kwargs['event_windowHandle']=windowHandle
			kwargs['event_objectID']=objID
			kwargs['event_childID']=0
		return True

	def findOverlayClasses(self,clsList):
		if self.event_objectID==winUser.OBJID_CLIENT and JABHandler.isJavaWindow(self.windowHandle): 
			clsList.append(JavaVMRoot)

		windowClassName=self.windowClassName
		role=self.IAccessibleRole

		if self.role in (controlTypes.Role.APPLICATION, controlTypes.Role.DIALOG) and not self.isFocusable:
			# Make unfocusable applications focusable.
			# This is particularly useful for ARIA applications.
			# We use the NVDAObject role instead of IAccessible role here
			# because of higher API classes; e.g. MSHTML.
			clsList.insert(0, FocusableUnfocusableContainer)

		if hasattr(self, "IAccessibleTextObject"):
			if role==oleacc.ROLE_SYSTEM_TEXT or controlTypes.State.EDITABLE in self.states:
				clsList.append(EditableTextWithAutoSelectDetection)

		# Use window class name and role to search for a class match in our static map.
		keys=[(windowClassName,role),(None,role),(windowClassName,None)]
		normalizedWindowClassName=Window.normalizeWindowClassName(windowClassName)
		if normalizedWindowClassName!=windowClassName:
			keys.insert(1,(normalizedWindowClassName,role))
			keys.append((normalizedWindowClassName,None))
		for key in keys: 
			newCls=None
			classString=_staticMap.get(key,None)
			if classString and classString.find('.')>0:
				modString,classString=os.path.splitext(classString)
				classString=classString[1:]
				# #8712: Python 3 wants a dot (.) when loading a module from the same folder via relative imports, and this is done via package argument.
				mod=importlib.import_module("NVDAObjects.IAccessible.%s"%modString, package="NVDAObjects.IAccessible")
				newCls=getattr(mod,classString)
			elif classString:
				newCls=globals()[classString]
			if newCls:
				clsList.append(newCls)

		# Some special cases.
		if windowClassName=="Frame Notification Bar" and role==oleacc.ROLE_SYSTEM_CLIENT:
			clsList.append(IEFrameNotificationBar)
		elif self.event_objectID==winUser.OBJID_CLIENT and self.event_childID==0 and windowClassName=="_WwG":
			from .winword import WordDocument 
			clsList.append(WordDocument)
		elif self.event_objectID==winUser.OBJID_CLIENT and self.event_childID==0 and windowClassName in ("_WwN","_WwO"):
			if self.windowControlID==18:
				from .winword import SpellCheckErrorField
				clsList.append(SpellCheckErrorField)
			else:
				from NVDAObjects.window.winword import WordDocument_WwN
				clsList.append(WordDocument_WwN)
		elif windowClassName=="DirectUIHWND" and role==oleacc.ROLE_SYSTEM_TOOLBAR:
			parentWindow=winUser.getAncestor(self.windowHandle,winUser.GA_PARENT)
			if parentWindow and winUser.getClassName(parentWindow)=="Frame Notification Bar":
				clsList.append(IENotificationBar)
		if (
			windowClassName.lower().startswith('mscandui')
			or windowClassName in (
				"Microsoft.IME.CandidateWindow.View",
				"Microsoft.IME.UIManager.CandidateWindow.Host"
		)):
			from . import mscandui
			mscandui.findExtraOverlayClasses(self,clsList)
		elif windowClassName=="GeckoPluginWindow" and self.event_objectID==0 and self.IAccessibleChildID==0:
			from .mozilla import GeckoPluginWindowRoot
			clsList.append(GeckoPluginWindowRoot)
		elif windowClassName.startswith('Mozilla'):
			from . import mozilla
			mozilla.findExtraOverlayClasses(self, clsList)
		elif(
			self.event_objectID in (None, winUser.OBJID_CLIENT, MSO_COLLECT_AND_PASTE_OBJECT_ID)
			and windowClassName.startswith('bosa_sdm')
		):
			if role==oleacc.ROLE_SYSTEM_GRAPHIC and controlTypes.State.FOCUSED in self.states:
				from .msOffice import SDMSymbols
				clsList.append(SDMSymbols)
			else:
				from .msOffice import SDM
				clsList.append(SDM)
		elif windowClassName == "DirectUIHWND" and role == oleacc.ROLE_SYSTEM_TEXT:
			from NVDAObjects.window import DisplayModelEditableText
			clsList.append(DisplayModelEditableText)
		elif windowClassName in ("ListBox","ComboLBox")  and role == oleacc.ROLE_SYSTEM_LISTITEM:
			windowStyle = self.windowStyle
			if (windowStyle & winUser.LBS_OWNERDRAWFIXED or windowStyle & winUser.LBS_OWNERDRAWVARIABLE) and not windowStyle & winUser.LBS_HASSTRINGS:
				# This is an owner drawn ListBox and text has not been set for the items.
				# See http://msdn.microsoft.com/en-us/library/ms971352.aspx#msaa_sa_listbxcntrls
				clsList.append(InaccessibleListBoxItem)
		elif windowClassName == "ComboBox" and role == oleacc.ROLE_SYSTEM_COMBOBOX:
			windowStyle = self.windowStyle
			if (windowStyle & winUser.CBS_OWNERDRAWFIXED or windowStyle & winUser.CBS_OWNERDRAWVARIABLE) and not windowStyle & winUser.CBS_HASSTRINGS:
				# This is an owner drawn ComboBox and text has not been set for the items.
				# See http://msdn.microsoft.com/en-us/library/ms971352.aspx#msaa_sa_listbxcntrls
				clsList.append(InaccessibleComboBox)
		elif windowClassName == "MsoCommandBar":
			from .msOffice import BrokenMsoCommandBar
			if BrokenMsoCommandBar.appliesTo(self):
				clsList.append(BrokenMsoCommandBar)
			if role==oleacc.ROLE_SYSTEM_TOOLBAR:
				from .msOffice import MsoCommandBarToolBar
				clsList.append(MsoCommandBarToolBar)
		if windowClassName.startswith("Internet Explorer_"):
			from . import MSHTML
			MSHTML.findExtraIAccessibleOverlayClasses(self, clsList)
		elif windowClassName in ("AVL_AVView", "FoxitDocWnd"):
			from . import adobeAcrobat
			adobeAcrobat.findExtraOverlayClasses(self, clsList)
		elif windowClassName == "WebViewWindowClass":
			from . import webKit
			webKit.findExtraOverlayClasses(self, clsList)
		elif windowClassName.startswith("Chrome_"):
			from . import chromium
			chromium.findExtraOverlayClasses(self, clsList)
		if (
			windowClassName == "ConsoleWindowClass"
			and role == oleacc.ROLE_SYSTEM_CLIENT
		):
			from . import winConsole
			winConsole.findExtraOverlayClasses(self,clsList)


		#Support for Windowless richEdit
		if not hasattr(IAccessible,"IID_ITextServices"):
			try:
				IAccessible.IID_ITextServices=ctypes.cast(ctypes.windll.msftedit.IID_ITextServices,ctypes.POINTER(GUID)).contents
			except WindowsError:
				log.debugWarning("msftedit not available, couldn't retrieve IID_ITextServices")
				IAccessible.IID_ITextServices=None
		if IAccessible.IID_ITextServices:
			try:
				pDoc=self.IAccessibleObject.QueryInterface(IServiceProvider).QueryService(IAccessible.IID_ITextServices,ITextDocument)
			except COMError:
				pDoc=None
			if pDoc:
				self._ITextDocumentObject=pDoc
				self.editAPIVersion=2
				from NVDAObjects.window.edit import Edit
				clsList.append(Edit)

		#Window root IAccessibles
		if self.event_childID==0 and self.IAccessibleRole==oleacc.ROLE_SYSTEM_WINDOW:
			clsList.append(WindowRoot if self.event_objectID==winUser.OBJID_WINDOW else GenericWindow)

		if self.event_objectID==winUser.OBJID_TITLEBAR and self.event_childID==0:
			clsList.append(Titlebar)

		clsList.append(IAccessible)

		if(
			self.event_objectID == winUser.OBJID_CLIENT
			and self.event_childID == 0
			and not isinstance(self.IAccessibleObject, IA2.IAccessible2)
		):
			# This is the main (client) area of the window, so we can use other classes at the window level.
			# #3872: However, don't do this for IAccessible2 because
			# IA2 supersedes window level APIs and might conflict with them.
			super(IAccessible,self).findOverlayClasses(clsList)
			#Generic client IAccessibles with no children should be classed as content and should use displayModel 
			if clsList[0]==IAccessible and len(clsList)==3 and self.IAccessibleRole==oleacc.ROLE_SYSTEM_CLIENT and self.childCount==0:
				clsList.insert(0,ContentGenericClient)

	# C901: 'IAccessible.__init__' is too complex
	def __init__(  # noqa: C901
			self,
			windowHandle: Optional[int] = None,
			IAccessibleObject: Optional[Union[IUnknown, IA.IAccessible, IA2.IAccessible2]] = None,
			IAccessibleChildID: Optional[int] = None,
			event_windowHandle: Optional = None,
			event_objectID: Optional = None,
			event_childID: Optional = None
	):
		"""
		@param windowHandle: the window handle, if known
		@param IAccessibleChildID: A child ID that will be used on all methods of the IAccessible pointer
		"""
		self.IAccessibleObject=IAccessibleObject
		self.IAccessibleChildID=IAccessibleChildID

		# Try every trick in the book to get the window handle if we don't have it.
		if not windowHandle and isinstance(IAccessibleObject, IA2.IAccessible2):
			windowHandle=self.IA2WindowHandle
		try:
			Identity=IAccessibleHandler.getIAccIdentity(IAccessibleObject,IAccessibleChildID)
		except COMError:
			Identity=None
		if event_windowHandle is None and Identity and 'windowHandle' in Identity:
			event_windowHandle=Identity['windowHandle']
		if event_objectID is None and Identity and 'objectID' in Identity:
			event_objectID=Identity['objectID']
		if event_childID is None and Identity and 'childID' in Identity:
			event_childID=Identity['childID']
		if not windowHandle and event_windowHandle:
			windowHandle=event_windowHandle
		if not windowHandle:
			windowHandle=IAccessibleHandler.windowFromAccessibleObject(IAccessibleObject)
		if not windowHandle:
			log.debugWarning("Resorting to WindowFromPoint on accLocation")
			try:
				left,top,width,height = IAccessibleObject.accLocation(0)
				windowHandle=winUser.user32.WindowFromPoint(winUser.POINT(left,top))
			except COMError as e:
				log.debugWarning("accLocation failed: %s" % e)
		if not windowHandle:
			raise InvalidNVDAObject("Can't get a window handle from IAccessible")

		if isinstance(IAccessibleObject, IA2.IAccessible2):
			try:
				self.IA2UniqueID=IAccessibleObject.uniqueID
			except COMError:
				log.debugWarning("could not get IAccessible2::uniqueID to use as IA2UniqueID",exc_info=True)

		# Set the event params based on our calculated/construction info if we must.
		if event_windowHandle is None:
			event_windowHandle=windowHandle
		if event_objectID is None and isinstance(IAccessibleObject, IA2.IAccessible2):
			event_objectID=winUser.OBJID_CLIENT
		if event_childID is None:
			if self.IA2UniqueID is not None:
				event_childID=self.IA2UniqueID
			else:
				event_childID=IAccessibleChildID

		self.event_windowHandle=event_windowHandle
		self.event_objectID=event_objectID
		self.event_childID=event_childID
		super(IAccessible,self).__init__(windowHandle=windowHandle)

		try:
			self.IAccessibleActionObject = IAccessibleObject.QueryInterface(IA2.IAccessibleAction)
		except COMError:
			pass
		try:
			self.IAccessibleTable2Object = self.IAccessibleObject.QueryInterface(IA2.IAccessibleTable2)
		except COMError:
			try:
				self.IAccessibleTableObject = self.IAccessibleObject.QueryInterface(IA2.IAccessibleTable)
			except COMError:
				pass
		try:
			self.IAccessibleTextObject = IAccessibleObject.QueryInterface(IA2.IAccessibleText)
		except COMError:
			pass
		if None not in (event_windowHandle,event_objectID,event_childID):
			IAccessibleHandler.liveNVDAObjectTable[(event_windowHandle,event_objectID,event_childID)]=self

	def isDuplicateIAccessibleEvent(self,obj):
		"""Compaires the object of an event to self to see if the event should be treeted as duplicate."""
		#MSAA child elements do not have unique winEvent params as a childID could be reused if an element was deleted etc
		if self.IAccessibleChildID>0:
			return False
		return obj.event_windowHandle==self.event_windowHandle and obj.event_objectID==self.event_objectID and obj.event_childID==self.event_childID

	def _get_shouldAllowIAccessibleFocusEvent(self):
		"""Determine whether a focus event should be allowed for this object.
		Normally, this checks for the focused state to help eliminate redundant or invalid focus events.
		However, some implementations do not correctly set the focused state, so this must be overridden.
		@return: C{True} if the focus event should be allowed.
		@rtype: bool
		"""
		#this object or one of its ancestors must have State.FOCUSED.
		testObj = self
		while testObj:
			if controlTypes.State.FOCUSED in testObj.states:
				break
			parent = testObj.parent
			# Cache the parent.
			testObj.parent = parent
			testObj = parent
		else:
			return False
		return True

	def _get_shouldAllowIAccessibleMenuStartEvent(self) -> bool:
		"""Determine whether an IAccessible menu start or menu popup start event should be allowed
		for this object.
		@return: C{True} if the event should be allowed.
		"""
		return True

	def _get_TextInfo(self):
		if hasattr(self,'IAccessibleTextObject'):
			return IA2TextTextInfo
		return super(IAccessible,self).TextInfo

	def _isEqual(self,other):
		if self.IAccessibleChildID!=other.IAccessibleChildID:
			return False
		if self.IAccessibleObject==other.IAccessibleObject: 
			return True
		if (
			isinstance(self.IAccessibleObject, IA2.IAccessible2)
			and isinstance(other.IAccessibleObject, IA2.IAccessible2)
		):
			# These are both IAccessible2 objects, so we can test unique ID.
			# Unique ID is only guaranteed to be unique within a given window, so we must check window handle as well.
			selfIA2Window=self.IA2WindowHandle
			selfIA2ID=self.IA2UniqueID
			otherIA2Window=other.IA2WindowHandle
			otherIA2ID=other.IA2UniqueID
			if selfIA2Window!=otherIA2Window:
				# The window handles are different, so these are definitely different windows.
				return False
			# At this point, we know that the window handles are equal.
			if selfIA2Window and (selfIA2ID or otherIA2ID):
				# The window handles are valid and one of the objects has a valid unique ID.
				# Therefore, we can safely determine equality or inequality based on unique ID.
				return selfIA2ID==otherIA2ID
		if self.event_windowHandle is not None and other.event_windowHandle is not None and self.event_windowHandle!=other.event_windowHandle:
			return False
		if self.event_objectID is not None and other.event_objectID is not None and self.event_objectID!=other.event_objectID:
			return False
		if self.event_childID is not None and other.event_childID is not None and self.event_childID!=other.event_childID:
			return False
		if not super(IAccessible,self)._isEqual(other):
			return False
		selfIden=self.IAccessibleIdentity
		otherIden=other.IAccessibleIdentity
		if selfIden!=otherIden:
			return False
		if self.location!=other.location:
			return False
		if self.IAccessibleRole!=other.IAccessibleRole:
			return False
		if self.name!=other.name:
			return False
		return True

	def _get_name(self):
		#The edit field in a combo box should not have a label
		if self.role==controlTypes.Role.EDITABLETEXT:
			# Make sure to cache the parents.
			parent=self.parent=self.parent
			if parent and parent.role==controlTypes.Role.WINDOW:
				# The parent of the edit field is a window, so try the next ancestor.
				parent=self.parent.parent=self.parent.parent
			# Only scrap the label on the edit field if the parent combo box has a label.
			if parent and parent.role==controlTypes.Role.COMBOBOX and parent.name:
				return ""

		try:
			res=self.IAccessibleObject.accName(self.IAccessibleChildID)
		except COMError:
			res=None
		return res if isinstance(res,str) and not res.isspace() else None

	def _get_value(self):
		try:
			res=self.IAccessibleObject.accValue(self.IAccessibleChildID)
		except COMError:
			res=None
		return res if isinstance(res,str) and not res.isspace() else None

	def _get_actionCount(self):
		if hasattr(self,'IAccessibleActionObject'):
			try:
				return self.IAccessibleActionObject.nActions()
			except COMError:
				return 0
		return 1

	def getActionName(self,index=None):
		if not index:
			index=self.defaultActionIndex
		if hasattr(self,'IAccessibleActionObject'):
			try:
				return self.IAccessibleActionObject.name(index)
			except COMError:
				raise NotImplementedError
		elif index==0:
			try:
				action=self.IAccessibleObject.accDefaultAction(self.IAccessibleChildID)
			except COMError:
				action=None
			if action:
				return action
		raise NotImplementedError

	def doAction(self,index=None):
		if not index:
			index=self.defaultActionIndex
		if hasattr(self,'IAccessibleActionObject'):
			try:
				self.IAccessibleActionObject.doAction(index)
				return
			except COMError:
				raise NotImplementedError
		elif index==0:
			try:
				if self.IAccessibleObject.accDoDefaultAction(self.IAccessibleChildID)!=0:
					raise NotImplementedError
				return
			except COMError:
				raise NotImplementedError
		raise NotImplementedError

	def _get_IAccessibleIdentity(self):
		if not hasattr(self,'_IAccessibleIdentity'):
			try:
				self._IAccessibleIdentity=IAccessibleHandler.getIAccIdentity(self.IAccessibleObject,self.IAccessibleChildID)
			except COMError:
				self._IAccessibleIdentity=None
		return self._IAccessibleIdentity

	IAccessibleRole: int
	"""Type definition for auto prop '_get_IAccessibleRole'
	"""

	def _get_IAccessibleRole(self) -> int:
		if isinstance(self.IAccessibleObject, IA2.IAccessible2):
			try:
				role=self.IAccessibleObject.role()
			except COMError:
				role=0
		else:
			role=0
		if role==0:
			try:
				role=self.IAccessibleObject.accRole(self.IAccessibleChildID)
			except COMError as e:
				log.debugWarning("accRole failed: %s" % e)
				role=0
		return role

	def _get_role(self):
		IARole=self.IAccessibleRole
		if IARole==oleacc.ROLE_SYSTEM_CLIENT:
			superRole=super(IAccessible,self).role
			if superRole!=controlTypes.Role.WINDOW:
					return superRole
		if isinstance(IARole, str):  # todo: when can this be a string?
			IARole=IARole.split(',')[0].lower()
			log.debug("IARole: %s"%IARole)
		# must not create interdependence between role and states properties. Use IARole / IAStates.
		NVDARole = IAccessibleHandler.calculateNvdaRole(IARole, self.IAccessibleStates)
		return NVDARole
	# #2569: Don't cache role,
	# as it relies on other properties which might change when overlay classes are applied.
	_cache_role = False

	IAccessibleStates: int
	"""Type info for auto property: _get_IAccessibleStates
	"""

	def _get_IAccessibleStates(self) -> int:
		try:
			res=self.IAccessibleObject.accState(self.IAccessibleChildID)
		except COMError:
			return 0
		return res if isinstance(res,int) else 0

	states: typing.Set[controlTypes.State]
	"""Type info for auto property: _get_states
	"""

	# C901 '_get_states' is too complex. Look for opportunities to break this method down.
	def _get_states(self) -> typing.Set[controlTypes.State]:  # noqa: C901
		states=set()
		if self.event_objectID in (winUser.OBJID_CLIENT, winUser.OBJID_WINDOW) and self.event_childID == 0:
			states.update(super(IAccessible, self).states)
		try:
			IAccessibleStates=self.IAccessibleStates
		except COMError:
			log.debugWarning("could not get IAccessible states",exc_info=True)
		else:
			states.update(
				IAccessibleHandler.calculateNvdaStates(self.IAccessibleRole, IAccessibleStates)
			)

		if not isinstance(self.IAccessibleObject, IA2.IAccessible2):
			# Not an IA2 object.
			return states
		IAccessible2States = self.IA2States
		states |= IAccessibleHandler.getStatesSetFromIAccessible2States(IAccessible2States)

		# Readonly should override editable, except in the case of lists and listitems, where the readonly state
		# differentiates between interactive and non-interactive lists in Firefox.
		if (
			self.role not in (controlTypes.Role.LIST, controlTypes.Role.LISTITEM)
			and controlTypes.State.READONLY in states
		):
			states.discard(controlTypes.State.EDITABLE)
		try:
			IA2Attribs=self.IA2Attributes
		except COMError:
			log.debugWarning("could not get IAccessible2 attributes",exc_info=True)
			IA2Attribs=None
		if IA2Attribs:
			grabbed = IA2Attribs.get("grabbed")
			if grabbed == "false":
				states.add(controlTypes.State.DRAGGABLE)
			elif grabbed == "true":
				states.add(controlTypes.State.DRAGGING)
			if IA2Attribs.get("dropeffect", "none") != "none":
				states.add(controlTypes.State.DROPTARGET)
			sorted = IA2Attribs.get("sort")
			if sorted=="ascending":
				states.add(controlTypes.State.SORTED_ASCENDING)
			elif sorted=="descending":
				states.add(controlTypes.State.SORTED_DESCENDING)
			elif sorted=="other":
				states.add(controlTypes.State.SORTED)
		if controlTypes.State.HASPOPUP in states and controlTypes.State.AUTOCOMPLETE in states:
			states.remove(controlTypes.State.HASPOPUP)
		if controlTypes.State.HALFCHECKED in states:
			states.discard(controlTypes.State.CHECKED)
		return states

	re_positionInfoEncodedAccDescription=re.compile(r"L(?P<level>\d+)(?:, (?P<indexInGroup>\d+) of (?P<similarItemsInGroup>\d+))?")

	def _get_decodedAccDescription(self):
		try:
			description=self.IAccessibleObject.accDescription(self.IAccessibleChildID)
		except COMError:
			return None
		if not description:
			return None
		if description.lower().startswith('description:'):
			return description[12:].strip()
		m=self.re_positionInfoEncodedAccDescription.match(description)
		if m:
			return m
		return description

	hasEncodedAccDescription=False #:If true, accDescription contains info such as level, and number of items etc.

	def _get_description(self):
		if self.hasEncodedAccDescription:
			d=self.decodedAccDescription
			if isinstance(d,str):
				return d
			else:
				return ""
		try:
			res=self.IAccessibleObject.accDescription(self.IAccessibleChildID)
		except COMError:
			res=None
		return res if isinstance(res,str) and not res.isspace() else None

	def _get_keyboardShortcut(self):
		try:
			res=self.IAccessibleObject.accKeyboardShortcut(self.IAccessibleChildID)
		except COMError:
			res=None
		return res if isinstance(res,str) and not res.isspace() else None

	def _get_childCount(self):
		if self.IAccessibleChildID!=0:
			return 0
		try:
			return max(self.IAccessibleObject.accChildCount,0)
		except COMError:
			return 0

	def _get_location(self):
		try:
			return RectLTWH(*self.IAccessibleObject.accLocation(self.IAccessibleChildID))
		except COMError:
			return None

	def isPointInObject(self,x,y):
		if self.windowHandle and not super(IAccessible,self).isPointInObject(x,y):
			return False
		res=IAccessibleHandler.accHitTest(self.IAccessibleObject,self.IAccessibleChildID,x,y)
		if not res or res[0]!=self.IAccessibleObject or res[1]!=self.IAccessibleChildID:
			return False
		return True

	def _get_labeledBy(self):
		try:
			(pacc,accChild)=IAccessibleHandler.accNavigate(self.IAccessibleObject,self.IAccessibleChildID,IAccessibleHandler.NAVRELATION_LABELLED_BY)
			obj=IAccessible(IAccessibleObject=pacc,IAccessibleChildID=accChild)
			return obj
		except COMError:
			return None

	def _get_parent(self):
		if self.IAccessibleChildID!=0:
			return IAccessible(windowHandle=self.windowHandle,IAccessibleObject=self.IAccessibleObject,IAccessibleChildID=0,event_windowHandle=self.event_windowHandle,event_objectID=self.event_objectID,event_childID=0) or super(IAccessible,self).parent
		res=IAccessibleHandler.accParent(self.IAccessibleObject,self.IAccessibleChildID)
		if res:
			parentObj=IAccessible(IAccessibleObject=res[0],IAccessibleChildID=res[1])
			if parentObj:
				#Hack around bad MSAA implementations that deliberately skip the window root IAccessible in the ancestry (Skype, iTunes)
				if parentObj.windowHandle!=self.windowHandle and self.IAccessibleRole!=oleacc.ROLE_SYSTEM_WINDOW and winUser.getAncestor(self.windowHandle,winUser.GA_PARENT)==parentObj.windowHandle:
					windowObj=Window(windowHandle=self.windowHandle)
					if windowObj and isinstance(windowObj,IAccessible) and windowObj.IAccessibleRole==oleacc.ROLE_SYSTEM_WINDOW and windowObj.parent==parentObj:
						return windowObj
			return self.correctAPIForRelation(parentObj,relation="parent") or super(IAccessible,self).parent
		return super(IAccessible,self).parent

	def _get_next(self):
		res=IAccessibleHandler.accNavigate(self.IAccessibleObject,self.IAccessibleChildID,oleacc.NAVDIR_NEXT)
		if not res:
			return None
		if res[0]==self.IAccessibleObject:
			#A sanity check for childIDs.
			if self.IAccessibleChildID>0 and res[1]>self.IAccessibleChildID:
				return IAccessible(windowHandle=self.windowHandle,IAccessibleObject=self.IAccessibleObject,IAccessibleChildID=res[1],event_windowHandle=self.event_windowHandle,event_objectID=self.event_objectID,event_childID=res[1])
		else:
			return self.correctAPIForRelation(IAccessible(IAccessibleObject=res[0],IAccessibleChildID=res[1]))

	def _get_previous(self):
		res=IAccessibleHandler.accNavigate(self.IAccessibleObject,self.IAccessibleChildID,oleacc.NAVDIR_PREVIOUS)
		if not res:
			return None
		if res[0]==self.IAccessibleObject:
			#A sanity check for childIDs.
			if self.IAccessibleChildID>1 and res[1]<self.IAccessibleChildID:
				return IAccessible(windowHandle=self.windowHandle,IAccessibleObject=self.IAccessibleObject,IAccessibleChildID=res[1],event_windowHandle=self.event_windowHandle,event_objectID=self.event_objectID,event_childID=res[1])
		else:
			return self.correctAPIForRelation(IAccessible(IAccessibleObject=res[0],IAccessibleChildID=res[1]))

	def _get_firstChild(self):
		child=IAccessibleHandler.accNavigate(self.IAccessibleObject,self.IAccessibleChildID,oleacc.NAVDIR_FIRSTCHILD)
		if not child and self.IAccessibleChildID==0:
			children=IAccessibleHandler.accessibleChildren(self.IAccessibleObject,0,1)
			if len(children)>0:
				child=children[0]
		if child and child[0]==self.IAccessibleObject:
			#A sanity check for childIDs.
			if self.IAccessibleChildID==0 and child[1]>0: 
				return IAccessible(windowHandle=self.windowHandle,IAccessibleObject=self.IAccessibleObject,IAccessibleChildID=child[1],event_windowHandle=self.event_windowHandle,event_objectID=self.event_objectID,event_childID=child[1])
		elif child:
			obj=IAccessible(IAccessibleObject=child[0],IAccessibleChildID=child[1])
			if (obj and winUser.isDescendantWindow(self.windowHandle,obj.windowHandle)) or self.windowHandle==winUser.getDesktopWindow():
				return self.correctAPIForRelation(obj)

	def _get_lastChild(self):
		child=IAccessibleHandler.accNavigate(self.IAccessibleObject,self.IAccessibleChildID,oleacc.NAVDIR_LASTCHILD)
		if not child and self.IAccessibleChildID==0:
			try:
				childCount=self.IAccessibleObject.accChildCount
			except COMError:
				childCount=0
			if childCount>0:
				children=IAccessibleHandler.accessibleChildren(self.IAccessibleObject,childCount-1,1)
				if len(children)>0:
					child=children[-1]
		if child and child[0]==self.IAccessibleObject:
			#A sanity check for childIDs.
			if self.IAccessibleChildID==0 and child[1]>0: 
				return IAccessible(windowHandle=self.windowHandle,IAccessibleObject=self.IAccessibleObject,IAccessibleChildID=child[1],event_windowHandle=self.event_windowHandle,event_objectID=self.event_objectID,event_childID=child[1])
		elif child:
			obj=IAccessible(IAccessibleObject=child[0],IAccessibleChildID=child[1])
			if (obj and winUser.isDescendantWindow(self.windowHandle,obj.windowHandle)) or self.windowHandle==winUser.getDesktopWindow():
				return self.correctAPIForRelation(obj)

	def _get_children(self):
		if self.IAccessibleChildID!=0:
			return []
		try:
			childCount= self.IAccessibleObject.accChildCount
		except COMError:
			childCount=0
		if childCount<=0:
			return []
		children=[]
		for IAccessibleObject,IAccessibleChildID in IAccessibleHandler.accessibleChildren(self.IAccessibleObject,0,childCount):
			if IAccessibleObject==self.IAccessibleObject:
				children.append(IAccessible(windowHandle=self.windowHandle,IAccessibleObject=self.IAccessibleObject,IAccessibleChildID=IAccessibleChildID,event_windowHandle=self.event_windowHandle,event_objectID=self.event_objectID,event_childID=IAccessibleChildID))
				continue
			try:
				identity=IAccessibleHandler.getIAccIdentity(IAccessibleObject,0)
			except COMError:
				identity=None
			#For Window root IAccessibles, we just want to use the new window handle, but use the best API for that window, rather than IAccessible
			#If it does happen to be IAccessible though, we only want the client, not the window root IAccessible
			if identity and identity.get('objectID',None)==0 and identity.get('childID',None)==0:
				windowHandle=identity.get('windowHandle',None)
				if windowHandle:
					kwargs=dict(windowHandle=windowHandle)
					APIClass=Window.findBestAPIClass(kwargs,relation="parent") #Need a better relation type for this, but parent works ok -- gives the client
					children.append(APIClass(**kwargs))
					continue
			children.append(IAccessible(IAccessibleObject=IAccessibleObject,IAccessibleChildID=IAccessibleChildID))
		children=[x for x in children if x and winUser.isDescendantWindow(self.windowHandle,x.windowHandle)]
		return children

	def getChild(self, index):
		if self.IAccessibleChildID != 0:
			return None
		child = IAccessibleHandler.accChild(self.IAccessibleObject, index + 1)
		if not child:
			if index < self.childCount:
				return super(IAccessible, self).getChild(index)
			return None
		if child[0] == self.IAccessibleObject:
			return IAccessible(windowHandle=self.windowHandle, IAccessibleObject=self.IAccessibleObject, IAccessibleChildID=child[1],
				event_windowHandle=self.event_windowHandle, event_objectID=self.event_objectID, event_childID=child[1])
		return self.correctAPIForRelation(IAccessible(IAccessibleObject=child[0], IAccessibleChildID=child[1]))

	#: Type definition for auto prop '_get_IA2Attributes'
	IA2Attributes: typing.Dict[str, str]

	def _get_IA2Attributes(self) -> typing.Dict[str, str]:
		if not isinstance(self.IAccessibleObject, IA2.IAccessible2):
			return {}
		try:
			attribs = self.IAccessibleObject.attributes
		except COMError as e:
			log.debugWarning("IAccessibleObject.attributes COMError %s"%e)
			attribs=None
		if attribs:
			return IAccessibleHandler.splitIA2Attribs(attribs)
		return {}

	def event_IA2AttributeChange(self):
		# We currently only care about changes to the accessible drag and drop attributes, which we map to states, so treat this as a stateChange.
		self.event_stateChange()

	def _get_rowNumber(self):
		tableCell=self._IATableCell
		if tableCell:
			return tableCell.rowIndex+1
		table=self.table
		if table:
			if self.IAccessibleTableUsesTableCellIndexAttrib:
				try:
					index=self.IA2Attributes['table-cell-index']
				except KeyError:
					raise NotImplementedError
			else:
				index=self.IAccessibleObject.indexInParent
			index=int(index)
			try:
				return table.IAccessibleTableObject.rowIndex(index)+1
			except COMError:
				log.debugWarning("IAccessibleTable::rowIndex failed", exc_info=True)
		raise NotImplementedError

	def _get_presentationalRowNumber(self):
		index=self.IA2Attributes.get('rowindex')
		if index is None and isinstance(self.parent,IAccessible):
			index=self.parent.IA2Attributes.get('rowindex')
		if index is None:
			raise NotImplementedError
		try:
			index=int(index)
		except (ValueError,TypeError):
			log.debugWarning("value %s is not an int"%index,exc_info=True)
			raise NotImplementedError
		return index

	def _get_rowSpan(self):
		if self._IATableCell:
			return self._IATableCell.rowExtent
		raise NotImplementedError

	def _get_columnNumber(self):
		tableCell=self._IATableCell
		if tableCell:
			return tableCell.columnIndex+1
		table=self.table
		if table:
			if self.IAccessibleTableUsesTableCellIndexAttrib:
				try:
					index=self.IA2Attributes['table-cell-index']
				except KeyError:
					raise NotImplementedError
			else:
				index=self.IAccessibleObject.indexInParent
			index=int(index)
			try:
				return table.IAccessibleTableObject.columnIndex(index)+1
			except COMError:
				log.debugWarning("IAccessibleTable::columnIndex failed", exc_info=True)
		raise NotImplementedError

	def _get_cellCoordsText(self):
		colText=self.IA2Attributes.get('coltext')
		rowText=self.IA2Attributes.get('rowtext')
		if rowText is None and isinstance(self.parent,IAccessible):
			rowText=self.parent.IA2Attributes.get('rowtext')
		if not rowText and not colText:
			return
		if not colText:
			colText=self.columnNumber
		if not rowText:
			rowText=self.rowNumber
		return "%s %s"%(colText,rowText)

	def _get_presentationalColumnNumber(self):
		index=self.IA2Attributes.get('colindex')
		if index is None:
			raise NotImplementedError
		try:
			index=int(index)
		except (ValueError,TypeError):
			log.debugWarning("value %s is not an int"%index,exc_info=True)
			raise NotImplementedError
		return index

	def _get_columnSpan(self):
		if self._IATableCell:
			return self._IATableCell.columnExtent
		raise NotImplementedError

	def _get_rowCount(self):
		if hasattr(self,'IAccessibleTable2Object'):
			try:
				return self.IAccessibleTable2Object.nRows
			except COMError:
				log.debugWarning("IAccessibleTable2::nRows failed", exc_info=True)
		if hasattr(self,'IAccessibleTableObject'):
			try:
				return self.IAccessibleTableObject.nRows
			except COMError:
				log.debugWarning("IAccessibleTable::nRows failed", exc_info=True)
		raise NotImplementedError

	def _get_presentationalRowCount(self):
		count=self.IA2Attributes.get('rowcount')
		if count is None:
			raise NotImplementedError
		try:
			count=int(count)
		except (ValueError,TypeError):
			log.debugWarning("value %s is not an int"%count,exc_info=True)
			raise NotImplementedError
		return count

	def _get_columnCount(self):
		if hasattr(self,'IAccessibleTable2Object'):
			try:
				return self.IAccessibleTable2Object.nColumns
			except COMError:
				log.debugWarning("IAccessibleTable2::nColumns failed", exc_info=True)
		if hasattr(self,'IAccessibleTableObject'):
			try:
				return self.IAccessibleTableObject.nColumns
			except COMError:
				log.debugWarning("IAccessibleTable::nColumns failed", exc_info=True)
		raise NotImplementedError

	def _get_presentationalColumnCount(self):
		count=self.IA2Attributes.get('colcount')
		if count is None:
			raise NotImplementedError
		try:
			count=int(count)
		except (ValueError,TypeError):
			log.debugWarning("value %s is not an int"%count,exc_info=True)
			raise NotImplementedError
		return count

	def _get__IATableCell(self):
		# Permanently cache the result.
		try:
			self._IATableCell = self.IAccessibleObject.QueryInterface(IA2.IAccessibleTableCell)
		except COMError:
			self._IATableCell = None
		return self._IATableCell

	def _tableHeaderTextHelper(self, axis):
		cell = self._IATableCell
		if not cell:
			return None
		try:
			headers, nHeaders = getattr(cell, axis + "HeaderCells")
		except COMError:
			return None
		if not headers:
			return None
		try:
			ret = []
			# Each header must be fetched from the headers array once and only once,
			# as it gets released when it gets garbage collected.
			for i in range(nHeaders):
				header = headers[i]
				try:
					headerIA2Ptr = header.QueryInterface(IA2.IAccessible2)
				except COMError:
					log.debugWarning("could not get IAccessible2 pointer for table header", exc_info=True)
					continue
				# Chromium exposes cells as their own headers, so exclude cells with the same `Iaccessible2::uniqueID`.
				if self.IA2UniqueID is not None:  # No point checking if we don't have this cell's UID
					try:
						headerUniqueID = headerIA2Ptr.uniqueID
					except COMError:
						log.debugWarning("could not get IAccessible2::uniqueID to use as headerUniqueID", exc_info=True)
						headerUniqueID = None
					if self.IA2UniqueID == headerUniqueID:
						continue
				try:
					text = headerIA2Ptr.accName(0)
				except COMError:
					continue
				if not text:
					continue
				ret.append(text)
			return "\n".join(ret)
		finally:
			ctypes.windll.ole32.CoTaskMemFree(headers)

	def _get_rowHeaderText(self):
		return self._tableHeaderTextHelper("row")

	def _get_columnHeaderText(self):
		return self._tableHeaderTextHelper("column")

	def _get_selectionContainer(self):
		if self.table:
			return self.table
		return super(IAccessible,self).selectionContainer

	def _getSelectedItemsCount_accSelection(self, maxCount: int) -> int:
		sel=self.IAccessibleObject.accSelection
		if not sel:
			raise NotImplementedError
		# accSelection can return a child ID of a simple element, for instance in QT tree tables. 
		# Therefore treat this as a single selection unless the child ID is CHILDID_SELF (0).
		if isinstance(sel, int) and sel != 0:
			return 1
		# accSelection can return IDispatch for a single selected child object
		if isinstance(sel, comtypes.client.dynamic._Dispatch):
			return 1
		enumObj=sel.QueryInterface(IEnumVARIANT)
		if not enumObj:
			raise NotImplementedError
		# Some implementations of accSelection (e.g. in Symphony based products) don't return
		# a fresh IEnumVARIANT. Reset it to ensure we enumerate from the start.
		enumObj.Reset()
		# Call the rawmethod for IEnumVARIANT::Next as COMTypes' overloaded version does not allow limiting the amount of items returned
		numItemsFetched=ctypes.c_ulong()
		itemsBuf=(VARIANT*(maxCount+1))()
		res=enumObj._IEnumVARIANT__com_Next(maxCount,itemsBuf,ctypes.byref(numItemsFetched))
		# IEnumVARIANT returns S_FALSE  if the buffer is too small, although it still writes as many as it can.
		# For our purposes, we can treat both S_OK and S_FALSE as success.
		if res!=S_OK and res!=S_FALSE:
			raise COMError(res,None,None)
		return numItemsFetched.value if numItemsFetched.value <= maxCount else sys.maxsize

	def getSelectedItemsCount(self, maxCount=2):
		# To fetch the number of selected items, we first try MSAA's accSelection,
		# but if that fails in any way, we fall back to using IAccessibleTable2's nSelectedCells,
		# if we are on an IAccessible2 table, or IAccessibleTable's nSelectedChildren,
		# if we are on an IAccessible table.
		# Currently Chrome does not implement accSelection, thus for Google Sheets we must use nSelectedCells when on a table.
		# For older symphony based products, we use nSelectedChildren.
		try:
			return self._getSelectedItemsCount_accSelection(maxCount)
		except (COMError,NotImplementedError) as e:
			log.debug("Cannot fetch selected items count using accSelection, %s"%e)
			pass
		if hasattr(self, 'IAccessibleTable2Object'):
			try:
				return self.IAccessibleTable2Object.nSelectedCells
			except COMError as e:
				log.debug(f"Error calling IAccessibleTable2::nSelectedCells, {e}")
			pass
		elif hasattr(self, 'IAccessibleTableObject'):
			try:
				return self.IAccessibleTableObject.nSelectedChildren
			except COMError as e:
				log.debug(f"Error calling IAccessibleTable::nSelectedCells, {e}")
			pass
		else:
			log.debug("No means of getting a selection count from this IAccessible")
		return super().getSelectedItemsCount(maxCount)

	def _get_table(self):
		if not isinstance(self.IAccessibleObject, IA2.IAccessible2):
			return None
		table=getattr(self,'_table',None)
		if table:
			return table
		checkAncestors=False
		if self.IAccessibleTableUsesTableCellIndexAttrib and "table-cell-index" in self.IA2Attributes:
			checkAncestors=True
		obj=self.parent
		while checkAncestors and obj and not hasattr(obj,'IAccessibleTable2Object') and not hasattr(obj,'IAccessibleTableObject'):
			parent=obj.parent=obj.parent
			obj=parent
		if not obj or (not hasattr(obj,'IAccessibleTable2Object') and not hasattr(obj,'IAccessibleTableObject')):
			return None
		self._table=obj
		return obj

	def _get_tableID(self):
		table = self.table
		if not table:
			return super(IAccessible, self).tableID
		return (self.windowHandle, self.table.IA2UniqueID)

	def _get_activeChild(self):
		if self.IAccessibleChildID==0:
			res=IAccessibleHandler.accFocus(self.IAccessibleObject)
			if res:
				if res[0]==self.IAccessibleObject:
					return IAccessible(windowHandle=self.windowHandle,IAccessibleObject=self.IAccessibleObject,IAccessibleChildID=res[1],event_windowHandle=self.event_windowHandle,event_objectID=self.event_objectID,event_childID=res[1])
				return IAccessible(IAccessibleObject=res[0],IAccessibleChildID=res[1])

	def _get_hasFocus(self):
		if (self.IAccessibleStates&oleacc.STATE_SYSTEM_FOCUSED):
			return True
		else:
			return False

	def setFocus(self):
		try:
			self.IAccessibleObject.accSelect(1,self.IAccessibleChildID)
		except COMError:
			pass

	def scrollIntoView(self):
		if isinstance(self.IAccessibleObject, IA2.IAccessible2):
			try:
				self.IAccessibleObject.scrollTo(IA2.IA2_SCROLL_TYPE_ANYWHERE)
			except COMError:
				log.debugWarning("IAccessible2::scrollTo failed", exc_info=True)

	def _get_allowIAccessibleChildIDAndChildCountForPositionInfo(self):
		"""if true position info should fall back to using the childID and the parent's accChildCount for position information if there is nothing better available."""
		return config.conf["presentation"]["guessObjectPositionInformationWhenUnavailable"]

	def _get_positionInfo(self):
		if isinstance(self.IAccessibleObject, IA2.IAccessible2):
			try:
				info={}
				info["level"],info["similarItemsInGroup"],info["indexInGroup"]=self.IAccessibleObject.groupPosition
				if not info["level"]:
					ia2Attrs = self.IA2Attributes
					if "level" in ia2Attrs:
						info["level"] = ia2Attrs["level"]
				# Object's with an IAccessibleTableCell interface should not expose indexInGroup/similarItemsInGroup as the cell's 2d info is much more useful.
				if self._IATableCell:
					del info['indexInGroup']
					del info['similarItemsInGroup']
				# 0 means not applicable, so remove it.
				# Wrap the call of items inside a list call, as the dictionary changes during iteration.
				for key, val in list(info.items()):
					if not val:
						del info[key]
				return info
			except COMError:
				pass
		if self.hasEncodedAccDescription:
			d=self.decodedAccDescription
			if d and not isinstance(d,str):
				groupdict=d.groupdict()
				return {x:int(y) for x,y in groupdict.items() if y is not None}
		if self.allowIAccessibleChildIDAndChildCountForPositionInfo and self.IAccessibleChildID>0:
			indexInGroup=self.IAccessibleChildID
			parent=self.parent
			if parent:
				similarItemsInGroup=parent.childCount
				return dict(indexInGroup=indexInGroup,similarItemsInGroup=similarItemsInGroup)
		return {}

	def _get_indexInParent(self):
		if isinstance(self.IAccessibleObject, IA2.IAccessible2):
			try:
				return self.IAccessibleObject.indexInParent
			except COMError:
				pass
		raise NotImplementedError

	#: Type definition for auto prop '_get__IA2Relations'
	_IA2Relations: typing.List[IA2.IAccessibleRelation]

	def _get__IA2Relations(self) -> typing.List[IA2.IAccessibleRelation]:
		if not isinstance(self.IAccessibleObject, IA2.IAccessible2):
			log.debug("Not an IA2.IAccessible2")
			raise NotImplementedError
		import ctypes
		import comtypes.hresult
		try:
			size = self.IAccessibleObject.nRelations
		except COMError:
			log.debug("Unable to get nRelations")
			raise NotImplementedError
		if size <= 0:
			return list()
		relations = (ctypes.POINTER(IA2.IAccessibleRelation) * size)()
		count = ctypes.c_int()
		# The client allocated relations array is an [out] parameter instead of [in, out], so we need to use the raw COM method.
		res = self.IAccessibleObject._IAccessible2__com__get_relations(size, relations, ctypes.byref(count))
		if res != comtypes.hresult.S_OK:
			log.debug("Unable to get relations")
			raise NotImplementedError
		return list(relations)

	def _getIA2TargetsForRelationsOfType(
			self,
			relationType: "IAccessibleHandler.RelationType",
			maxRelations: int = 1,
	) -> Generator[IUnknown, None, None]:
		"""Gets the target IAccessible (actually IUnknown; use QueryInterface or
		normalizeIAccessible to resolve) for the relations with given type.
		Allows escape of exception: COMError(-2147417836, 'Requested object does not exist.'),
		callers should handle this, for this reason consider using _getIA2RelationFirstTarget
		if only the first target is required, and you wish the target to be converted to an IAccessible
		"""
		acc = self.IAccessibleObject
		if not isinstance(acc, IA2.IAccessible2):
			raise NotImplementedError
		if not isinstance(relationType, IAccessibleHandler.RelationType):
			raise NotImplementedError
		if 1 > maxRelations:
			raise ValueError
		if not isinstance(acc, IA2.IAccessible2_2):
			acc = acc.QueryInterface(IA2.IAccessible2_2)

		targets, count = acc.relationTargetsOfType(
			relationType.value,
			# Bug in relationTargetsOfType, Chrome does not respect maxRelations param.
			# https://crbug.com/1399184
			maxRelations
		)
		if config.conf["debugLog"]["annotations"]:
			log.debug(f"Got {count} relations, given maxRelations: {maxRelations}")
		if count == 0:
			return
		yield from (
			targets[i]
			for i in range(min(maxRelations, count))
		)

	def _getIA2RelationFirstTarget(
			self,
			relationType: typing.Union[str, "IAccessibleHandler.RelationType"]
	) -> typing.Optional["IAccessible"]:
		""" Get the first target for the relation of type.
		@param relationType: The type of relation to fetch.
		"""
		if not isinstance(relationType, IAccessibleHandler.RelationType):
			if isinstance(relationType, str):
				relationType = IAccessibleHandler.RelationType(relationType)
			else:
				raise TypeError(f"Bad type for 'relationType' arg, got: {type(relationType)}")

		relationType = typing.cast(IAccessibleHandler.RelationType, relationType)

		try:
			# rather than fetch all the relations and querying the type, do that in process for performance reasons
			targetsGen = self._getIA2TargetsForRelationsOfType(relationType, maxRelations=1)
			for target in targetsGen:
				ia2Object = IAccessibleHandler.normalizeIAccessible(target)
				# Just take the first.
				return IAccessible(
					IAccessibleObject=ia2Object,
					IAccessibleChildID=0
				)
		except (NotImplementedError, COMError):
			log.debugWarning("Unable to use _getIA2TargetsForRelationsOfType, fallback to _IA2Relations.")

		# IA2_2 is not available, fall back to old approach
		try:
			for relation in self._IA2Relations:
				if relation.relationType == relationType:
					# Take the first of 'relation.nTargets' see IAccessibleRelation._methods_
					target = relation.target(0)
					ia2Object = IAccessibleHandler.normalizeIAccessible(target)
					return IAccessible(
						IAccessibleObject=ia2Object,
						IAccessibleChildID=0
					)
		except (NotImplementedError, COMError):
			log.debug("Unable to fetch _IA2Relations", exc_info=True)
			pass
		return None

	def _getIA2RelationTargetsOfType(
			self,
			relationType: Union[str, IAccessibleHandler.RelationType]
	) -> typing.Iterable["IAccessible"]:
		""" Get the targets for the relation of type.
		Higher level function than _getIA2TargetsForRelationsOfType
		@param relationType: The type of relation to fetch.
		"""
		if not isinstance(relationType, IAccessibleHandler.RelationType):
			if isinstance(relationType, str):
				relationType = IAccessibleHandler.RelationType(relationType)
			else:
				raise TypeError(f"Bad type for 'relationType' arg, got: {type(relationType)}")

		relationType = typing.cast(IAccessibleHandler.RelationType, relationType)

		try:
			# rather than fetch all the relations and querying the type, do that in process for performance reasons
			# Bug in Chrome, Chrome does not respect maxRelations param.
			# https://crbug.com/1399184.
			# In future, uncomment the next line.
			# maxRelsToFetch = self.IAccessibleObject.nRelations  # they may or may not all match 'relationType'
			maxRelsToFetch = 10
			targetsGen = self._getIA2TargetsForRelationsOfType(relationType, maxRelations=maxRelsToFetch)
			for target in targetsGen:
				ia2Object = IAccessibleHandler.normalizeIAccessible(target)
				ia = IAccessible(
					IAccessibleObject=ia2Object,
					IAccessibleChildID=0
				)
				yield ia
			# NotImplementedError is expected to occur for all targets or none.
			return  # Iterated all targets without error.
		except (NotImplementedError, COMError):
			log.debugWarning("Unable to use _getIA2TargetsForRelationsOfType, fallback to _IA2Relations.")

		# IA2_2 is not available, fall back to old approach
		log.debugWarning("IA2_2 is not available, fall back to old approach")
		try:
			for relation in self._IA2Relations:
				if relation.relationType == relationType:
					# Take the first of 'relation.nTargets' see IAccessibleRelation._methods_
					for i in range(0, relation.nTargets):
						target = relation.target(i)
						ia2Object = IAccessibleHandler.normalizeIAccessible(target)
						yield IAccessible(
							IAccessibleObject=ia2Object,
							IAccessibleChildID=0
						)
			return
		except (NotImplementedError, COMError):
			log.debug("Unable to fetch _IA2Relations", exc_info=True)
			pass
		return None

	#: Type definition for auto prop '_get_detailsRelations'
	detailsRelations: Tuple["IAccessible"]

	def _get_detailsRelations(self) -> Tuple["IAccessible"]:
		detailsRelsGen = self._getIA2RelationTargetsOfType(IAccessibleHandler.RelationType.DETAILS)
		# due to caching of baseObject.AutoPropertyObject, do not attempt to return a generator.
		return tuple(detailsRelsGen)

	def _get_controllerFor(self) -> List[NVDAObject]:
		control = self._getIA2RelationFirstTarget(IAccessibleHandler.RelationType.CONTROLLER_FOR)
		if control:
			return [control]
		return []

	#: Type definition for auto prop '_get_flowsTo'
	flowsTo: typing.Optional["IAccessible"]

	def _get_flowsTo(self) -> typing.Optional["IAccessible"]:
		return self._getIA2RelationFirstTarget(IAccessibleHandler.RelationType.FLOWS_TO)

	#: Type definition for auto prop '_get_flowsFrom'
	flowsFrom: typing.Optional["IAccessible"]

	def _get_flowsFrom(self) -> typing.Optional["IAccessible"]:
		return self._getIA2RelationFirstTarget(IAccessibleHandler.RelationType.FLOWS_FROM)
	
	def _get_errorMessage(self) -> str | None:
		errorNode = self._getIA2RelationFirstTarget(IAccessibleHandler.RelationType.ERROR)
		if errorNode is not None:
			return errorNode.summarizeInProcess()

	def event_valueChange(self):
		if isinstance(self, EditableTextWithAutoSelectDetection):
			self.hasContentChangedSinceLastSelection = True
			return
		return super(IAccessible, self).event_valueChange()

	def event_alert(self) -> None:
		if self.role != controlTypes.Role.ALERT:
			# Ignore alert events on objects that aren't alerts.
			return
		if not self.name and not self.description and self.childCount == 0:
			# Don't report if there's no content.
			return
		# If the focus is within the alert object, don't report anything for it.
		if eventHandler.isPendingEvents("gainFocus"):
			# The alert event might be fired before the focus.
			api.processPendingEvents()
		if self in api.getFocusAncestors():
			return
		speech.speakObject(self, reason=controlTypes.OutputReason.FOCUS, priority=speech.Spri.NOW)
		braille.handler.message(braille.getPropertiesBraille(name=self.name, role=self.role))
		for child in self.recursiveDescendants:
			if controlTypes.State.FOCUSABLE in child.states:
				speech.speakObject(child, reason=controlTypes.OutputReason.FOCUS, priority=speech.Spri.NOW)
				braille.handler.message(braille.getPropertiesBraille(name=self.name, role=self.role))

	def event_caret(self):
		focus = api.getFocusObject()
		if self is not focus and hasattr(self, "IAccessibleTextObject"):
			import compoundDocuments
			if issubclass(focus.TextInfo, compoundDocuments.CompoundTextInfo) and self in focus:
				# This object is part of the focused compound text editor, so notify it.
				focus.event_caret()
				return
		super(IAccessible, self).event_caret()

	def _get_groupName(self):
		return None
		if self.IAccessibleChildID>0:
			return None
		else:
			return super(IAccessible,self)._get_groupName()

	def event_selectionAdd(self):
		return self.event_stateChange()

	def event_selectionRemove(self):
		return self.event_stateChange()

	def event_selectionWithIn(self):
		return self.event_stateChange()

	def _get_isPresentableFocusAncestor(self):
		IARole = self.IAccessibleRole
		# This is the root object of a top level window.
		# #4300: We check the object and child ids as well because there can be "clients" other than the root.
		if IARole == oleacc.ROLE_SYSTEM_CLIENT and self.event_objectID==winUser.OBJID_CLIENT and self.event_childID==0 and self.windowStyle & winUser.WS_SYSMENU:
			return True
		return super(IAccessible, self).isPresentableFocusAncestor

	def _get_devInfo(self):
		info = super(IAccessible, self).devInfo
		iaObj = self.IAccessibleObject
		info.append("IAccessibleObject: %r" % iaObj)
		childID = self.IAccessibleChildID
		info.append("IAccessibleChildID: %r" % childID)
		info.append("IAccessible event parameters: windowHandle=%r, objectID=%r, childID=%r" % (self.event_windowHandle, self.event_objectID, self.event_childID))
		formatLong = self._formatLongDevInfoString
		try:
			ret = formatLong(iaObj.accName(childID))
		except Exception as e:
			ret = "exception: %s" % e
		info.append("IAccessible accName: %s" % ret)
		try:
			ret = iaObj.accRole(childID)
			for name, const in oleacc.__dict__.items():
				if not name.startswith("ROLE_"):
					continue
				if ret == const:
					ret = name
					break
			else:
				ret = repr(ret)
		except Exception as e:
			ret = "exception: %s" % e
		info.append("IAccessible accRole: %s" % ret)
		try:
			temp = iaObj.accState(childID)
			ret = ", ".join(
				name for name, const in oleacc.__dict__.items()
				if name.startswith("STATE_") and temp & const
			) + " (%d)" % temp
		except Exception as e:
			ret = "exception: %s" % e
		info.append("IAccessible accState: %s" % ret)
		try:
			ret = formatLong(iaObj.accDescription(childID))
		except Exception as e:
			ret = "exception: %s" % e
		info.append("IAccessible accDescription: %s" % ret)
		try:
			ret = formatLong(iaObj.accValue(childID))
		except Exception as e:
			ret = "exception: %s" % e
		info.append("IAccessible accValue: %s" % ret)
		if isinstance(iaObj, IA2.IAccessible2):
			try:
				ret = iaObj.windowHandle
			except Exception as e:
				ret = "exception: %s" % e
			info.append("IAccessible2 windowHandle: %s" % ret)
			try:
				ret = iaObj.uniqueID
			except Exception as e:
				ret = "exception: %s" % e
			info.append("IAccessible2 uniqueID: %s" % ret)
			try:
				ret = iaObj.role()
				for name, const in itertools.chain(oleacc.__dict__.items(), IA2.__dict__.items()):
					if not name.startswith("ROLE_") and not name.startswith("IA2_ROLE_"):
						continue
					if ret == const:
						ret = name
						break
				else:
					ret = repr(ret)
			except Exception as e:
				ret = "exception: %s" % e
			info.append("IAccessible2 role: %s" % ret)
			try:
				temp = iaObj.states
				ret = ", ".join(
					name for name, const in IA2.__dict__.items()
					if name.startswith("IA2_STATE_") and temp & const
				) + " (%d)" % temp
			except Exception as e:
				ret = "exception: %s" % e
			info.append("IAccessible2 states: %s" % ret)
			try:
				ret = repr(iaObj.attributes)
			except Exception as e:
				ret = "exception: %s" % e
			info.append("IAccessible2 attributes: %s" % ret)
			try:
				ret = ", ".join(f"{r.RelationType} * {r.nTargets}" for r in self._IA2Relations)
			except Exception as e:
				ret = f"exception: {e}"
			info.append(f"IAccessible2 relations: {ret}")
		return info

	def _get_language(self):
		try:
			ia2Locale = self.IAccessibleObject.locale
		except (AttributeError, COMError):
			return None
		if ia2Locale.language and ia2Locale.country:
			return "%s_%s" % (ia2Locale.language, ia2Locale.country)
		elif ia2Locale.language:
			return ia2Locale.language
		return None

	def _get_iaHypertext(self):
		ht = self.IAccessibleTextObject.QueryInterface(IA2.IAccessibleHypertext)
		self.iaHypertext = ht # Cache forever.
		return ht

	def _get_IA2WindowHandle(self):
		window = None
		if isinstance(self.IAccessibleObject, IA2.IAccessible2):
			try:
				window = self.IAccessibleObject.windowHandle
			except COMError as e:
				log.debugWarning("IAccessible2::windowHandle failed: %s" % e)
		self.IA2WindowHandle = window # Cache forever.
		return window
	# We forceably cache this forever, so we don't need temporary caching.
	# Temporary caching breaks because the cache isn't initialised when this is first called.
	_cache_IA2WindowHandle = False

	IA2States: int
	"""Type info for auto property: _get_IA2States
	"""

	def _get_IA2States(self) -> int:
		if not isinstance(self.IAccessibleObject, IA2.IAccessible2):
			return 0
		try:
			return self.IAccessibleObject.states
		except COMError:
			log.debugWarning("could not get IAccessible2 states", exc_info=True)
			return IA2.IA2_STATE_DEFUNCT

	def __contains__(self, obj):
		if not isinstance(obj, IAccessible) or not isinstance(obj.IAccessibleObject, IA2.IAccessible2):
			return False
		try:
			self.IAccessibleObject.accChild(obj.IA2UniqueID)
			return True
		except COMError:
			return False

	def summarizeInProcess(self) -> str:
		"""Uses nvdaInProcUtils to get the text for an IAccessible.
		Can be used without a virtual buffer loaded.
		"""
		text = BSTR()
		log.debug("Calling nvdaInProcUtils_getTextFromIAccessible")
		res = NVDAHelper.localLib.nvdaInProcUtils_getTextFromIAccessible(
			# [in] handle_t bindingHandle
			self.appModule.helperLocalBindingHandle,
			# [in] const unsigned long hwnd
			self.windowHandle,
			# [in] long parentID
			self.IAccessibleObject.uniqueID,
			# // Params for getTextFromIAccessible
			# [out, string] BSTR* textBuf
			ctypes.byref(text),
			# [in, defaultvalue(TRUE)] const boolean recurse,
			True,
			# [in, defaultvalue(TRUE)] const boolean includeTopLevelText
			True,
		)
		if res != 0:
			log.error(f"Error calling nvdaInProcUtils_getTextFromIAccessible, res: {res}")
			raise ctypes.WinError(res)
		return text.value

class ContentGenericClient(IAccessible):

	TextInfo=displayModel.DisplayModelTextInfo
	presentationType=IAccessible.presType_content
	role=controlTypes.Role.UNKNOWN

	def _get_value(self):
		val=self.displayText
		truncate=len(val)>200
		if truncate:
			return u"%s\u2026"%val[:200]
		return val

class GenericWindow(IAccessible):

	TextInfo=displayModel.DisplayModelTextInfo
	isPresentableFocusAncestor=False

class WindowRoot(GenericWindow):

	parentUsesSuperOnWindowRootIAccessible=True #: on a window root IAccessible, super should be used instead of accParent

	@classmethod
	def windowHasExtraIAccessibles(cls,windowHandle):
		"""Finds out whether this window has things such as a system menu / titleBar / scroll bars, which would be represented as extra IAccessibles"""
		style=winUser.getWindowStyle(windowHandle)
		return bool(style&winUser.WS_SYSMENU)

	def _get_presentationType(self):
		states=self.states
		if controlTypes.State.INVISIBLE in states:
			return self.presType_unavailable
		if not self.windowHasExtraIAccessibles(self.windowHandle):
			return self.presType_layout
		return self.presType_content

	def _get_parent(self):
		if self.parentUsesSuperOnWindowRootIAccessible:
			return super(IAccessible,self).parent
		return super(WindowRoot,self).parent

	def _get_next(self):
		return super(IAccessible,self).next 

	def _get_previous(self):
		return super(IAccessible,self).previous

	def _get_container(self):
		#Support for groupbox windows
		groupboxObj=IAccessibleHandler.findGroupboxObject(self)
		if groupboxObj:
			return groupboxObj
		return super(WindowRoot,self).container

class ShellDocObjectView(IAccessible):

	def event_gainFocus(self):
		#Sometimes Shell DocObject View gets focus, when really the document inside it should
		#Adobe Reader 9 licence agreement
		if eventHandler.isPendingEvents("gainFocus") or self.childCount!=1:
			return super(ShellDocObjectView,self).event_gainFocus()
		child=self.firstChild
		if not child or child.windowClassName!="Internet Explorer_Server" or child.role!=controlTypes.Role.PANE:
			return super(ShellDocObjectView,self).event_gainFocus()
		child=child.firstChild
		if not child or child.windowClassName!="Internet Explorer_Server" or child.role!=controlTypes.Role.DOCUMENT:
			return super(ShellDocObjectView,self).event_gainFocus()
		eventHandler.queueEvent("gainFocus",child)

class JavaVMRoot(IAccessible):

	def _get_firstChild(self):
		jabContext=JABHandler.JABContext(hwnd=self.windowHandle)
		return NVDAObjects.JAB.JAB(jabContext=jabContext)

	def _get_lastChild(self):
		jabContext=JABHandler.JABContext(hwnd=self.windowHandle)
		return NVDAObjects.JAB.JAB(jabContext=jabContext)

	def _get_children(self):
		children=[]
		jabContext=JABHandler.JABContext(hwnd=self.windowHandle)
		obj=NVDAObjects.JAB.JAB(jabContext=jabContext)
		if obj:
			children.append(obj)
		return children

class NUIDialogClient(Dialog):
	role=controlTypes.Role.DIALOG

class Groupbox(IAccessible):

	def _getNextSkipWindows(self, obj):
		res = obj.next
		if res:
			return res
		res = obj.parent
		if not res or res.role != controlTypes.Role.WINDOW:
			return None
		res = res.next
		if not res or res.role != controlTypes.Role.WINDOW:
			return None
		return res.firstChild

	def _get_description(self):
		next=self._getNextSkipWindows(self)
		if next and next.name==self.name and next.role==controlTypes.Role.GRAPHIC:
			next=self._getNextSkipWindows(next)
		if next and next.role==controlTypes.Role.STATICTEXT:
			nextNext=self._getNextSkipWindows(next)
			if nextNext and nextNext.name!=next.name:
				return next.name
		return super(Groupbox,self).description

	def _get_isPresentableFocusAncestor(self):
		# Only fetch this the first time it is requested,
		# as it is a bit slow due to the description property
		# and the answer shouldn't change anyway.
		self.isPresentableFocusAncestor = res = super(Groupbox, self).isPresentableFocusAncestor
		return res

CHAR_LTR_MARK = u'\u200E'
CHAR_RTL_MARK = u'\u200F'
class TrayClockWClass(IAccessible):
	"""
	Based on NVDAObject but the role is changed to clock.
	Depending on the version of Windows name or value contains left-to-right or right-to-left characters, so remove them from both.
	"""

	def _get_role(self):
		# On Windows 10 Anniversary update and later the text 'clock' is included in the name so having clock in the control type is redundant.
		if super(TrayClockWClass, self).value is None:
			return controlTypes.Role.BUTTON
		return controlTypes.Role.CLOCK

	def _get_name(self):
	# #4364 On some versions of Windows name contains redundant information that is available either in the role or the value, however on Windows 10 Anniversary Update and later the value is empty, so we cannot simply dismiss the name.
		if super(TrayClockWClass, self).value is None:
			clockName = super(TrayClockWClass, self).name
			return clockName.replace(CHAR_LTR_MARK,'').replace(CHAR_RTL_MARK,'')
		return None

	def _get_value(self):
		clockValue = super(TrayClockWClass, self).value
		if clockValue is not None:
			clockValue = clockValue.replace(CHAR_LTR_MARK,'').replace(CHAR_RTL_MARK,'')
		return clockValue

class OutlineItem(IAccessible):

	def _get_value(self):
		val=super(OutlineItem,self)._get_value()
		try:
			int(val)
		except (ValueError, TypeError):
			return val

class List(IAccessible):

	def _get_role(self):
		return controlTypes.Role.LIST

class SysLinkClient(IAccessible):

	def reportFocus(self):
		pass

	def _get_role(self):
		if self.childCount==0:
			return controlTypes.Role.LINK
		return super(SysLinkClient,self).role

class SysLink(IAccessible):

	def _get_name(self):
		#Workaround for #451 - explorer returns incorrect string length, thus it can contain garbage characters
		name=super(SysLink,self).name
		if name: 
			#Remove any data after the null character
			i=name.find('\0')
<<<<<<< HEAD
			if i>=0: name=name[:i]
=======
			if i>=0: name=name[:i]  # noqa: E701
>>>>>>> 86f79e6b
		return name

class TaskList(IAccessible):
	isPresentableFocusAncestor = False

	def event_gainFocus(self):
		# Normally, we don't want to act on this focus event.
		if self.childCount == 0:
			# However, in Windows 7, the task list gets focus even if alt+tab is pressed with no applications open.
			# In this case, we must report the focus so the user knows where the focus has landed.
			return super(TaskList, self).event_gainFocus()

class TaskListIcon(IAccessible):

	allowIAccessibleChildIDAndChildCountForPositionInfo=True

	def _get_role(self):
		return controlTypes.Role.ICON

	def reportFocus(self):
		if controlTypes.State.INVISIBLE in self.states:
			return
		super(TaskListIcon,self).reportFocus()

class MenuItem(IAccessible):

	def _get_description(self):
		name=self.name
		description=super(MenuItem,self)._get_description()
		if description!=name:
			return description
		else:
			return None

	def _get_name(self):
		return super(MenuItem,self).name or self.displayText

	def event_gainFocus(self):
		if eventHandler.isPendingEvents("gainFocus"):
			return
		super(MenuItem, self).event_gainFocus()

class Taskbar(IAccessible):
	name = _("Taskbar")

	def event_gainFocus(self):
		api.processPendingEvents(False)
		# Sometimes before Windows 7 start menu opens taskbar gains focus for a moment producing annoying speech.
		if eventHandler.isPendingEvents("gainFocus"):
			return
		super().event_gainFocus()

class Button(IAccessible):

	def _get_name(self):
		name=super(Button,self).name
		if not name or name.isspace():
			name=self.displayText
		return name

class InaccessibleListBoxItem(IAccessible):
	"""
	Used for list item IAccessibles in inaccessible owner drawn ListBox controls.
	Overrides name to use display model text as MSAA doesn't provide a suitable name (it's usually either empty or contains garbage).
	"""

	def _get_name(self):
		return self.displayText

class InaccessibleComboBox(IAccessible):
	"""
	Used for inaccessible owner drawn ComboBox controls.
	Overrides value  to use display model text as MSAA doesn't provide a suitable vale (it's usually either empty or contains garbage).
	"""

	def _get_value(self):
		return self.displayText

class StaticText(IAccessible):
	"""Support for owner-drawn staticText controls where accName is empty."""

	def _get_name(self):
		name=super(StaticText,self).name
		if not name or name.isspace():
				name=self.displayText
		return name


class Titlebar(IAccessible):
	"""A class for the standard MSAA titlebar, which shortcuts presentationType to be layout (for performance) and  makes the description property empty, as the standard accDescription is rather annoying."""

	presentationType=IAccessible.presType_layout

	def _get_description(self):
		return ""

class ReBarWindow32Client(IAccessible):
	"""
	The client IAccessible for a ReBarWindow32 window.
	Overrides firstChild/lastChild as accNavigate is not implemented, and IEnumVariant (children) gives back some strange buttons beside each child window with no accNavigate.
	"""

	def _get_firstChild(self):
		return super(IAccessible,self).firstChild

	def _get_lastChild(self):
		return super(IAccessible,self).lastChild

#A class for the listview window class, found sof ar only in the Cygwin Setup program.
#Makes sure its available in simple review mode, and uses display model
class ListviewPane(IAccessible):
	presentationType=IAccessible.presType_content
	role=controlTypes.Role.LIST
	TextInfo=displayModel.DisplayModelTextInfo
	name=""

class IEFrameNotificationBar(IAccessible):

	def event_show(self):
		child=self.simpleFirstChild
		if isinstance(child,Dialog):
			child.event_alert()

#The Internet Explorer notification toolbar should be handled as an alert
class IENotificationBar(Dialog,IAccessible):
	name=""
	role=controlTypes.Role.ALERT

	def event_alert(self):
		speech.cancelSpeech()
		speech.speakObject(self, reason=controlTypes.OutputReason.FOCUS)
		child=self.simpleFirstChild
		while child:
			if child.role!=controlTypes.Role.STATICTEXT:
				speech.speakObject(child, reason=controlTypes.OutputReason.FOCUS)
			child=child.simpleNext


class UIItem(IAccessible):
	"""List items in Windows Explorer repeat the name as the value"""

	def _get_value(self):
		return ""


###class mappings

_staticMap={
	("ReBarWindow32",oleacc.ROLE_SYSTEM_CLIENT):"ReBarWindow32Client",
	("Static",oleacc.ROLE_SYSTEM_STATICTEXT):"StaticText",
	("msctls_statusbar32",oleacc.ROLE_SYSTEM_STATICTEXT):"StaticText",
	(None,oleacc.ROLE_SYSTEM_PUSHBUTTON):"Button",
	("tooltips_class32",oleacc.ROLE_SYSTEM_TOOLTIP):"ToolTip",
	("tooltips_class32",oleacc.ROLE_SYSTEM_HELPBALLOON):"Notification",
	(None,oleacc.ROLE_SYSTEM_DIALOG):"Dialog",
	(None,oleacc.ROLE_SYSTEM_ALERT):"Dialog",
	(None,oleacc.ROLE_SYSTEM_PROPERTYPAGE):"Dialog",
	(None,oleacc.ROLE_SYSTEM_GROUPING):"Groupbox",
	("TrayClockWClass",oleacc.ROLE_SYSTEM_PUSHBUTTON):"TrayClockWClass",
	("TrayClockWClass",oleacc.ROLE_SYSTEM_CLOCK):"TrayClockWClass",
	("TRxRichEdit",oleacc.ROLE_SYSTEM_CLIENT):"delphi.TRxRichEdit",
	(None,oleacc.ROLE_SYSTEM_OUTLINEITEM):"OutlineItem",
	(None,oleacc.ROLE_SYSTEM_LIST):"List",
	(None,oleacc.ROLE_SYSTEM_PROGRESSBAR):"ProgressBar",
	("TRichView",oleacc.ROLE_SYSTEM_CLIENT):"delphi.TRichView",
	("TRichViewEdit",oleacc.ROLE_SYSTEM_CLIENT):"delphi.TRichViewEdit",
	("TTntDrawGrid.UnicodeClass",oleacc.ROLE_SYSTEM_CLIENT):"List",
	("SysListView32",oleacc.ROLE_SYSTEM_LIST):"sysListView32.List",
	("SysListView32",oleacc.ROLE_SYSTEM_GROUPING):"sysListView32.List",
	("SysListView32",oleacc.ROLE_SYSTEM_LISTITEM):"sysListView32.ListItem",
	("DirectUIHWND", oleacc.ROLE_SYSTEM_LISTITEM): "UIItem",
	("SysListView32",oleacc.ROLE_SYSTEM_MENUITEM):"sysListView32.ListItemWithoutColumnSupport",
	("SysListView32", oleacc.ROLE_SYSTEM_CHECKBUTTON): "sysListView32.ListItem",
	("SysTreeView32",oleacc.ROLE_SYSTEM_OUTLINE):"sysTreeView32.TreeView",
	("SysTreeView32",oleacc.ROLE_SYSTEM_OUTLINEITEM):"sysTreeView32.TreeViewItem",
	("SysTreeView32",oleacc.ROLE_SYSTEM_MENUITEM):"sysTreeView32.TreeViewItem",
	("SysTreeView32",0):"sysTreeView32.BrokenCommctrl5Item",
	("ATL:SysListView32",oleacc.ROLE_SYSTEM_LISTITEM):"sysListView32.ListItem",
	("TWizardForm",oleacc.ROLE_SYSTEM_CLIENT):"delphi.Form",
	("SysLink",oleacc.ROLE_SYSTEM_CLIENT):"SysLinkClient",
	("SysLink",oleacc.ROLE_SYSTEM_LINK):"SysLink",
	("ATL:4FAE8088",oleacc.ROLE_SYSTEM_LINK):"SysLink",
	("#32771",oleacc.ROLE_SYSTEM_LIST):"TaskList",
	("TaskSwitcherWnd",oleacc.ROLE_SYSTEM_LIST):"TaskList",
	("#32771",oleacc.ROLE_SYSTEM_LISTITEM):"TaskListIcon",
	("TaskSwitcherWnd",oleacc.ROLE_SYSTEM_LISTITEM):"TaskListIcon",
	("TGroupBox",oleacc.ROLE_SYSTEM_CLIENT):"delphi.TGroupBox",
	("TFormOptions",oleacc.ROLE_SYSTEM_CLIENT):"delphi.Form",
	("TMessageForm",oleacc.ROLE_SYSTEM_CLIENT):"delphi.Form",
	("TFormOptions",oleacc.ROLE_SYSTEM_WINDOW):"delphi.Form",
	("TTabSheet",oleacc.ROLE_SYSTEM_CLIENT):"delphi.TabSheet",
	("MsiDialogCloseClass",oleacc.ROLE_SYSTEM_CLIENT):"Dialog",
	(None,oleacc.ROLE_SYSTEM_MENUITEM):"MenuItem",
	("TPTShellList",oleacc.ROLE_SYSTEM_LISTITEM):"sysListView32.ListItem",
	("TProgressBar",oleacc.ROLE_SYSTEM_PROGRESSBAR):"ProgressBar",
	("AcrobatSDIWindow",oleacc.ROLE_SYSTEM_CLIENT):"adobeAcrobat.AcrobatSDIWindowClient",
	("SysMonthCal32",oleacc.ROLE_SYSTEM_CLIENT):"SysMonthCal32.SysMonthCal32",
	("hh_kwd_vlist",oleacc.ROLE_SYSTEM_LIST):"hh.KeywordList",
	("Scintilla",oleacc.ROLE_SYSTEM_CLIENT):"scintilla.Scintilla",
	("TScintilla",oleacc.ROLE_SYSTEM_CLIENT):"scintilla.Scintilla",
	("AkelEditW",oleacc.ROLE_SYSTEM_CLIENT):"akelEdit.AkelEdit",
	("AkelEditA",oleacc.ROLE_SYSTEM_CLIENT):"akelEdit.AkelEdit",
	("MSOUNISTAT",oleacc.ROLE_SYSTEM_CLIENT):"msOffice.MSOUNISTAT",
	("NetUIHWND", oleacc.ROLE_SYSTEM_PROPERTYPAGE): "msOffice.StatusBar",
	("NetUIHWND", oleacc.ROLE_SYSTEM_TOOLBAR): "msOffice.RibbonSection",
	("QWidget",oleacc.ROLE_SYSTEM_CLIENT):"qt.Client",
	("QWidget",oleacc.ROLE_SYSTEM_LIST):"qt.Container",
	("Qt5QWindowIcon",oleacc.ROLE_SYSTEM_LIST):"qt.Container",
	("QWidget",oleacc.ROLE_SYSTEM_OUTLINE):"qt.Container",
	("Qt5QWindowIcon",oleacc.ROLE_SYSTEM_OUTLINE):"qt.Container",
	("QWidget",oleacc.ROLE_SYSTEM_MENUBAR):"qt.Container",
	("QWidget",oleacc.ROLE_SYSTEM_ROW):"qt.TableRow",
	("QWidget",oleacc.ROLE_SYSTEM_CELL):"qt.TableCell",
	("QWidget",oleacc.ROLE_SYSTEM_OUTLINEITEM):"qt.TreeViewItem",
	("QPopup",oleacc.ROLE_SYSTEM_MENUPOPUP):"qt.Menu",
	("QWidget",oleacc.ROLE_SYSTEM_IPADDRESS):"qt.LayeredPane",
	("QWidget",oleacc.ROLE_SYSTEM_APPLICATION):"qt.Application",
	("Qt5QWindowIcon",oleacc.ROLE_SYSTEM_APPLICATION):"qt.Application",
	("Shell_TrayWnd",oleacc.ROLE_SYSTEM_CLIENT):"Taskbar",
	("Shell DocObject View",oleacc.ROLE_SYSTEM_CLIENT):"ShellDocObjectView",
	("listview",oleacc.ROLE_SYSTEM_CLIENT):"ListviewPane",
	("NUIDialog",oleacc.ROLE_SYSTEM_CLIENT):"NUIDialogClient",
	("_WwB",oleacc.ROLE_SYSTEM_CLIENT):"winword.ProtectedDocumentPane",
    ("MsoCommandBar",oleacc.ROLE_SYSTEM_LISTITEM):"msOffice.CommandBarListItem",
}<|MERGE_RESOLUTION|>--- conflicted
+++ resolved
@@ -31,30 +31,18 @@
 from comInterfaces.tom import ITextDocument
 from comInterfaces import Accessibility as IA
 from comInterfaces import IAccessible2Lib as IA2
-<<<<<<< HEAD
-import tones
-=======
 import tones  # noqa: F401
->>>>>>> 86f79e6b
 import languageHandler
 import textInfos.offsets
 import textUtils
 import colors
-<<<<<<< HEAD
-import time
-=======
 import time  # noqa: F401
->>>>>>> 86f79e6b
 import displayModel
 import IAccessibleHandler
 import oleacc
 import JABHandler
 import winUser
-<<<<<<< HEAD
-import globalVars
-=======
 import globalVars  # noqa: F401
->>>>>>> 86f79e6b
 from logHandler import log
 import speech
 import braille
@@ -64,17 +52,10 @@
 from controlTypes import TextPosition
 from controlTypes.formatFields import FontSize, TextAlign
 from NVDAObjects.window import Window
-<<<<<<< HEAD
-from NVDAObjects import NVDAObject, NVDAObjectTextInfo, InvalidNVDAObject
-import NVDAObjects.JAB
-import eventHandler
-from NVDAObjects.behaviors import ProgressBar, Dialog, EditableTextWithAutoSelectDetection, FocusableUnfocusableContainer, ToolTip, Notification
-=======
 from NVDAObjects import NVDAObject, NVDAObjectTextInfo, InvalidNVDAObject  # noqa: F401
 import NVDAObjects.JAB
 import eventHandler
 from NVDAObjects.behaviors import ProgressBar, Dialog, EditableTextWithAutoSelectDetection, FocusableUnfocusableContainer, ToolTip, Notification  # noqa: F401
->>>>>>> 86f79e6b
 from locationHelper import RectLTWH
 import NVDAHelper
 
@@ -2158,11 +2139,7 @@
 		if name: 
 			#Remove any data after the null character
 			i=name.find('\0')
-<<<<<<< HEAD
-			if i>=0: name=name[:i]
-=======
 			if i>=0: name=name[:i]  # noqa: E701
->>>>>>> 86f79e6b
 		return name
 
 class TaskList(IAccessible):
