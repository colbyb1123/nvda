--- conflicted
+++ resolved
@@ -39,11 +39,7 @@
 	def _get_firstChild(self):
 		try:
 			return super(TreeView, self).firstChild
-<<<<<<< HEAD
-		except:
-=======
 		except:  # noqa: E722
->>>>>>> 86f79e6b
 			# Broken commctrl 5 tree view.
 			return BrokenCommctrl5Item.getFirstItem(self)
 
@@ -277,11 +273,7 @@
 			kwargs = {"windowHandle": treeObj.windowHandle}
 			UIA.kwargsFromSuper(kwargs)
 			uiaObj = UIA(**kwargs)
-<<<<<<< HEAD
-		except:
-=======
 		except:  # noqa: E722
->>>>>>> 86f79e6b
 			log.debugWarning("Error retrieving UIA object for tree view", exc_info=True)
 			return None
 		# Get the first tree item.
