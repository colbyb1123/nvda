#textInfos/offsets.py
#A part of NonVisual Desktop Access (NVDA)
#This file is covered by the GNU General Public License.
#See the file COPYING for more details.
#Copyright (C) 2006-2019 NV Access Limited, Babbage B.V.

from abc import abstractmethod
import re
import ctypes
import unicodedata
import NVDAHelper
import config
import textInfos
import locationHelper
from treeInterceptorHandler import TreeInterceptor
<<<<<<< HEAD
import api
=======
>>>>>>> 86f79e6b
import textUtils
from dataclasses import dataclass
from typing import (
	Optional,
	Tuple,
	Dict,
	List,
	Self,
)
from logHandler import log

@dataclass
class Offsets:
	"""Represents two offsets."""
	#: the first offset.
	startOffset: int
	#: the second offset.
	endOffset: int

def findStartOfLine(text,offset,lineLength=None):
	"""Searches backwards through the given text from the given offset, until it finds the offset that is the start of the line. With out a set line length, it searches for new line / cariage return characters, with a set line length it simply moves back to sit on a multiple of the line length.
	@param text: the text to search
	@type text: str
	@param offset: the offset of the text to start at
	@type offset: int
	@param lineLength: The number of characters that makes up a line, None if new line characters should be looked at instead
	@type lineLength: int or None
	@return: the found offset
	@rtype: int 
	"""
	if not text:
		return 0
	if offset>=len(text):
		offset=len(text)-1
	if isinstance(lineLength,int):
		return offset-(offset%lineLength)
	if text[offset]=='\n' and offset>=0 and text[offset-1]=='\r':
		offset-=1
	start=text.rfind('\n',0,offset)
	if start<0:
		start=text.rfind('\r',0,offset)
	if start<0:
		start=-1
	return start+1

def findEndOfLine(text,offset,lineLength=None):
	"""Searches forwards through the given text from the given offset, until it finds the offset that is the start of the next line. With out a set line length, it searches for new line / cariage return characters, with a set line length it simply moves forward to sit on a multiple of the line length.
	@param text: the text to search
	@type text: str
	@param offset: the offset of the text to start at
	@type offset: int
	@param lineLength: The number of characters that makes up a line, None if new line characters should be looked at instead
	@type lineLength: int or None
	@return: the found offset
	@rtype: int 
	"""
	if not text:
		return 0
	if offset>=len(text):
		offset=len(text)-1
	if isinstance(lineLength,int):
		return (offset-(offset%lineLength)+lineLength)
	end=offset
	if text[end]!='\n':
		end=text.find('\n',offset)
	if end<0:
		if text[offset]!='\r':
			end=text.find('\r',offset)
	if end<0:
		end=len(text)-1
	return end+1

def findStartOfWord(text,offset,lineLength=None):
	"""Searches backwards through the given text from the given offset, until it finds the offset that is the start of the word. It checks to see if a character is alphanumeric, or is another symbol , or is white space.
	@param text: the text to search
	@type text: str
	@param offset: the offset of the text to start at
	@type offset: int
	@param lineLength: The number of characters that makes up a line, None if new line characters should be looked at instead
	@type lineLength: int or None
	@return: the found offset
	@rtype: int 
	"""
	if offset>=len(text):
		return offset
	while offset>0 and text[offset].isspace():
		offset-=1
	if unicodedata.category(text[offset])[0] not in "LMN":
		return offset
	else:
		while offset>0 and unicodedata.category(text[offset-1])[0] in "LMN":
			offset-=1
	return offset

def findEndOfWord(text,offset,lineLength=None):
	"""Searches forwards through the given text from the given offset, until it finds the offset that is the start of the next word. It checks to see if a character is alphanumeric, or is another symbol , or is white space.
	@param text: the text to search
	@type text: str
	@param offset: the offset of the text to start at
	@type offset: int
	@param lineLength: The number of characters that makes up a line, None if new line characters should be looked at instead
	@type lineLength: int or None
	@return: the found offset
	@rtype: int 
	"""
	if offset>=len(text):
		return offset+1
	if unicodedata.category(text[offset])[0] in "LMN":
		while offset<len(text) and unicodedata.category(text[offset])[0] in "LMN":
			offset+=1
	elif unicodedata.category(text[offset])[0] not in "LMNZ":
		offset+=1
	while offset<len(text) and text[offset].isspace():
		offset+=1
	return offset

class OffsetsTextInfo(textInfos.TextInfo):
	"""An abstract TextInfo for text implementations which represent ranges using numeric offsets relative to the start of the text.
	In such implementations, the start of the text is represented by 0 and the end is the length of the entire text.
	
	All subclasses must implement L{_getStoryLength}.
	Aside from this, there are two possible implementations:
		* If the underlying text implementation does not support retrieval of line offsets, L{_getStoryText} should be implemented.
		In this case, the base implementation of L{_getLineOffsets} will retrieve the entire text of the object and use text searching algorithms to find line offsets.
		This is very inefficient and should be avoided if possible.
		* Otherwise, subclasses must implement at least L{_getTextRange} and L{_getLineOffsets}.
		Retrieval of other offsets (e.g. L{_getWordOffsets}) should also be implemented if possible for greatest accuracy and efficiency.
	
	If a caret and/or selection should be supported, L{_getCaretOffset} and/or L{_getSelectionOffsets} should be implemented, respectively.
	To support conversion from screen points (e.g. for mouse tracking), L{_getOffsetFromPoint} should be implemented.
	To support conversion to screen rectangles and points (e.g. for magnification or mouse tracking), either L{_getBoundingRectFromOffset} or L{_getPointFromOffset} should be implemented.
	Note that the base implementation of L{_getPointFromOffset} uses L{_getBoundingRectFromOffset}.
	"""

	#: Honours documentFormatting config option if true - set to false if this is not at all slow.
	detectFormattingAfterCursorMaybeSlow: bool = True
	#: Use uniscribe to calculate word offsets etc.
	useUniscribe: bool = True
	#: The encoding internal to the underlying text info implementation.
	encoding: Optional[str] = textUtils.WCHAR_ENCODING

	def __eq__(self,other):
		if self is other or (isinstance(other,OffsetsTextInfo) and self._startOffset==other._startOffset and self._endOffset==other._endOffset):
			return True
		else:
			return False

	# As __eq__ was defined on this class, we must provide __hash__ to remain hashable.
	# The default hash implementation is fine for  our purposes.
	def __hash__(self):
		return super().__hash__()

	def _get_locationText(self):
		textList=[]
		storyLength=self._getStoryLength() or 1
		curPercent=(self._startOffset/float(storyLength))*100
		# Translators: current position in a document as a percentage of the document length
		textList.append(_("{curPercent:.0f}%").format(curPercent=curPercent))
		try:
			curPoint=self.pointAtStart
		except (NotImplementedError,LookupError):
			curPoint=None
		if curPoint is not None:
			# Translators: the current position's screen coordinates in pixels
			textList.append(_("at {x}, {y}").format(x=curPoint.x,y=curPoint.y))
		return ", ".join(textList)

	# C901 '_get_boundingRects' is too complex
	# Note: when working on _get_boundingRects, look for opportunities to simplify
	# and move logic out into smaller helper functions.
	def _get_boundingRects(self) -> List[locationHelper.RectLTWH]:  # noqa: C901
		if self.isCollapsed:
			return []
		startOffset = self._startOffset
		try:
			firstVisibleOffset = self._getFirstVisibleOffset()
			if firstVisibleOffset >=0:
				startOffset = max(startOffset, firstVisibleOffset)
		except (LookupError, NotImplementedError):
			pass
		getLocationFromOffset = self._getBoundingRectFromOffset
		try:
			startLocation = getLocationFromOffset(startOffset)
		except NotImplementedError:
			# Getting bounding rectangles is not implemented.
			# Therefore, we need to create a bounding rectangle with points.
			# This, though less accurate, is acceptable for use cases within NVDA.
			getLocationFromOffset = self._getPointFromOffset
			startLocation = getLocationFromOffset(startOffset)
		inclusiveEndOffset = self._endOffset - 1
		try:
			lastVisibleOffset = self._getLastVisibleOffset()
			if lastVisibleOffset >= startOffset:
				inclusiveEndOffset = min(inclusiveEndOffset, lastVisibleOffset)
		except (LookupError, NotImplementedError):
			pass
		# If the inclusive end offset is greater than the start offset, we are working with a range.
		# If not, i.e. the range only contains one character, we have only one location to deal with.
		obj = self.obj.rootNVDAObject if isinstance(self.obj, TreeInterceptor) else self.obj
		for i in range(100):
			objLocation = obj.location
			if objLocation:
				break
			obj = obj.parent
		if not objLocation:
			raise LookupError
		rects = [] 
		if inclusiveEndOffset > startOffset:
			offset = startOffset
			while offset <= inclusiveEndOffset:
				lineStart, lineEnd = self._getLineOffsets(offset)
				if lineStart < startOffset:
					lineStart = startOffset
				# Line offsets are exclusive, so the end offset is at the start of the next line, if any.
				inclusiveLineEnd = lineEnd - 1
				if inclusiveLineEnd > inclusiveEndOffset:
					# The end offset is in this line
					inclusiveLineEnd = inclusiveEndOffset
				rects.append(
					locationHelper.RectLTWH.fromCollection(
						startLocation if lineStart == startOffset else getLocationFromOffset(lineStart),
						getLocationFromOffset(inclusiveLineEnd)
					)
				)
				offset = inclusiveLineEnd + 1
		else:
			rects.append(
				locationHelper.RectLTWH.fromCollection(
					startLocation
				)
			)
		intersectedRects = []
		for rect in rects:
			intersection = rect.intersection(objLocation)
			if not any(intersection):
				continue
			intersectedRects.append(intersection)
		return intersectedRects

	def _getCaretOffset(self):
		raise NotImplementedError

	def _setCaretOffset(self,offset):
		raise NotImplementedError

	def _getSelectionOffsets(self):
		raise NotImplementedError

	def _setSelectionOffsets(self,start,end):
		raise NotImplementedError

	@abstractmethod
	def _getStoryLength(self):
		raise NotImplementedError

	def _getStoryText(self):
		"""Retrieve the entire text of the object.
		@return: The entire text of the object.
		@rtype: str
		"""
		raise NotImplementedError

	def _getTextRange(self,start,end):
		"""Retrieve the text in a given offset range.
		@param start: The start offset.
		@type start: int
		@param end: The end offset (exclusive).
		@type end: int
		@return: The text contained in the requested range.
		@rtype: str
		"""
		text=self._getStoryText()
		if self.encoding == textUtils.WCHAR_ENCODING:
			offsetConverter = textUtils.WideStringOffsetConverter(text)
			start, end = offsetConverter.encodedToStrOffsets(start, end)
		elif not (
			self.encoding is None
			or self.encoding == "utf_32_le"
			or self.encoding == textUtils.USER_ANSI_CODE_PAGE
		):
			raise NotImplementedError
		return text[start:end]

	def _getFormatFieldAndOffsets(self,offset,formatConfig,calculateOffsets=True):
		"""Retrieve the formatting information for a given offset and the offsets spanned by that field.
		Subclasses must override this if support for text formatting is desired.
		The base implementation associates text with line numbers if possible.
		"""
		formatField=textInfos.FormatField()
		startOffset,endOffset=self._startOffset,self._endOffset
		if formatConfig["reportLineNumber"]:
			if calculateOffsets:
				startOffset,endOffset=self._getLineOffsets(offset)
			lineNum=self._getLineNumFromOffset(offset)
			if lineNum is not None:
				formatField["line-number"]=lineNum+1
		return formatField,(startOffset,endOffset)

	def _calculateUniscribeOffsets(self, lineText: str, unit: str, relOffset: int) -> Optional[Tuple[int, int]]:
		"""
		Calculates the bounds of a unit at an offset within a given string of text
		using the Windows uniscribe  library, also used in Notepad, for example.
		Units supported are character and word.
		@param lineText: the text string to analyze
		@param unit: the TextInfo unit (character or word)
		@param relOffset: the character offset within the text string at which to calculate the bounds.
		"""
		if unit is textInfos.UNIT_WORD:
			helperFunc = NVDAHelper.localLib.calculateWordOffsets
		elif unit is textInfos.UNIT_CHARACTER:
			helperFunc = NVDAHelper.localLib.calculateCharacterOffsets
		else:
			raise NotImplementedError(f"Unit: {unit}")
		relStart = ctypes.c_int()
		relEnd = ctypes.c_int()
		# uniscribe does some strange things
		# when you give it a string  with not more than two alphanumeric chars in a row.
		# Inject two alphanumeric characters at the end to fix this
		uniscribeLineText = lineText + "xx"
		# We can't rely on len(lineText) to calculate the length of the line.
		offsetConverter = textUtils.WideStringOffsetConverter(lineText)
		lineLength = offsetConverter.encodedStringLength
		if self.encoding != textUtils.WCHAR_ENCODING:
			# We need to convert the str based line offsets to wide string offsets.
			relOffset = offsetConverter.strToEncodedOffsets(relOffset, relOffset)[0]
		uniscribeLineLength = lineLength + 2
		if helperFunc(
			uniscribeLineText,
			uniscribeLineLength,
			relOffset,
			ctypes.byref(relStart),
			ctypes.byref(relEnd)
		):
			relStart = relStart.value
			relEnd = min(lineLength, relEnd.value)
			if self.encoding != textUtils.WCHAR_ENCODING:
				# We need to convert the uniscribe based offsets to str offsets.
				relStart, relEnd = offsetConverter.encodedToStrOffsets(relStart, relEnd)
			return (relStart, relEnd)
		log.debugWarning(f"Uniscribe failed to calculate {unit} offsets for text {lineText!r}")
		return None

	def _getCharacterOffsets(self, offset):
		if not (
			self.encoding == textUtils.WCHAR_ENCODING
			or self.encoding is None
			or self.encoding == "utf_32_le"
			or self.encoding == textUtils.USER_ANSI_CODE_PAGE
		):
			raise NotImplementedError
		lineStart, lineEnd = self._getLineOffsets(offset)
		lineText = self._getTextRange(lineStart, lineEnd)
		relOffset = offset - lineStart
		if self.useUniscribe:
			offsets = self._calculateUniscribeOffsets(lineText, textInfos.UNIT_CHARACTER, relOffset)
			if offsets is not None:
				return (offsets[0] + lineStart, offsets[1] + lineStart)
		if self.encoding == textUtils.WCHAR_ENCODING:
			offsetConverter = textUtils.WideStringOffsetConverter(lineText)
			relStrStart, relStrEnd = offsetConverter.encodedToStrOffsets(relOffset, relOffset + 1)
			relWideStringStart, relWideStringEnd = offsetConverter.strToEncodedOffsets(relStrStart, relStrEnd)
			return (relWideStringStart + lineStart, relWideStringEnd + lineStart)
		return (offset, offset + 1)

	def _getWordOffsets(self,offset):
		if not (
			self.encoding == textUtils.WCHAR_ENCODING
			or self.encoding is None
			or self.encoding == "utf_32_le"
			or self.encoding == textUtils.USER_ANSI_CODE_PAGE
		):
			raise NotImplementedError
		lineStart, lineEnd = self._getLineOffsets(offset)
		lineText = self._getTextRange(lineStart,lineEnd)
		# Convert NULL and non-breaking space to space to make sure that words will break on them
		lineText = lineText.translate({0:u' ',0xa0:u' '})
		relOffset = offset - lineStart
		if self.useUniscribe:
			offsets = self._calculateUniscribeOffsets(lineText, textInfos.UNIT_WORD, relOffset)
			if offsets is not None:
				return (offsets[0] + lineStart, offsets[1] + lineStart)
		#Fall back to the older word offsets detection that only breaks on non alphanumeric
		if self.encoding == textUtils.WCHAR_ENCODING:
			offsetConverter = textUtils.WideStringOffsetConverter(lineText)
			relStrOffset = offsetConverter.encodedToStrOffsets(relOffset, relOffset)[0]
			relStrStart = findStartOfWord(lineText, relStrOffset)
			relStrEnd = findEndOfWord(lineText, relStrOffset)
			relWideStringStart, relWideStringEnd = offsetConverter.strToEncodedOffsets(relStrStart, relStrEnd)
			return (relWideStringStart + lineStart, relWideStringEnd + lineStart)
		start=findStartOfWord(lineText,offset-lineStart)+lineStart
		end=findEndOfWord(lineText,offset-lineStart)+lineStart
		return [start,end]

	def _getLineNumFromOffset(self,offset):
		return None

	def _getLineOffsets(self,offset):
		text=self._getStoryText()
		if self.encoding == textUtils.WCHAR_ENCODING:
			offsetConverter = textUtils.WideStringOffsetConverter(text)
			strOffset = offsetConverter.encodedToStrOffsets(offset, offset)[0]
			strStart=findStartOfLine(text, strOffset)
			strEnd=findEndOfLine(text, strOffset)
			return offsetConverter.strToEncodedOffsets(strStart, strEnd)
		elif not (
			self.encoding is None
			or self.encoding == "utf_32_le"
			or self.encoding == textUtils.USER_ANSI_CODE_PAGE
		):
			raise NotImplementedError
		start=findStartOfLine(text,offset)
		end=findEndOfLine(text,offset)
		return [start,end]

	def _getParagraphOffsets(self,offset):
		return self._getLineOffsets(offset)

	def _getReadingChunkOffsets(self,offset):
		return self._getLineOffsets(offset)

	def _getBoundingRectFromOffset(self,offset):
		raise NotImplementedError

	def _getPointFromOffset(self,offset):
		# Purposely do not catch LookupError or NotImplementedError raised by _getBoundingRectFromOffset.
		return self._getBoundingRectFromOffset(offset).center

	def _getOffsetFromPoint(self,x,y):
		raise NotImplementedError

	def _getNVDAObjectFromOffset(self,offset):
		return self.obj

	def _getOffsetsFromNVDAObject(self,obj):
		if obj==self.obj:
			return 0,self._getStoryLength()
		raise LookupError

	def __init__(self,obj,position):
		"""Constructor.
		Subclasses may extend this to perform implementation specific initialisation, calling their superclass method afterwards.
		"""
		super(OffsetsTextInfo,self).__init__(obj,position)
		from NVDAObjects import NVDAObject
		if isinstance(position,locationHelper.Point):
			offset=self._getOffsetFromPoint(position.x,position.y)
			position=Offsets(offset,offset)
		elif isinstance(position,NVDAObject):
			start,end=self._getOffsetsFromNVDAObject(position)
			position=textInfos.offsets.Offsets(start,end)

		if type(position) is type(self):
			# This is a direct TextInfo to TextInfo copy.
			# Copy over the contents of the property cache, and any private instance variables (includes the TextInfo's offsets) 
			self._propertyCache.update(position._propertyCache)
			self.__dict__.update({x:y for x,y in position.__dict__.items() if x.startswith('_') and x!='_propertyCache'})
		elif position==textInfos.POSITION_FIRST:
			self._startOffset=self._endOffset=0
		elif position==textInfos.POSITION_LAST:
			self._startOffset=self._endOffset=max(self._getStoryLength()-1,0)
		elif position==textInfos.POSITION_CARET:
			self._startOffset=self._endOffset=self._getCaretOffset()
		elif position==textInfos.POSITION_SELECTION:
			(self._startOffset,self._endOffset)=self._getSelectionOffsets()
		elif position==textInfos.POSITION_ALL:
			self._startOffset=0
			self._endOffset=self._getStoryLength()
		elif isinstance(position,Offsets):
			self._startOffset=max(min(position.startOffset,self._getStoryLength()),0)
			self._endOffset=max(min(position.endOffset,self._getStoryLength()),0)
		else:
			raise NotImplementedError("position: %s not supported"%position)

	def _get_NVDAObjectAtStart(self):
		return self._getNVDAObjectFromOffset(self._startOffset)

	def _getUnitOffsets(self,unit,offset):
		if unit==textInfos.UNIT_CHARACTER:
			offsetsFunc=self._getCharacterOffsets
		elif unit==textInfos.UNIT_WORD:
			offsetsFunc=self._getWordOffsets
		elif unit==textInfos.UNIT_LINE:
			offsetsFunc=self._getLineOffsets
		elif unit==textInfos.UNIT_PARAGRAPH:
			offsetsFunc=self._getParagraphOffsets
		elif unit==textInfos.UNIT_READINGCHUNK:
			offsetsFunc=self._getReadingChunkOffsets
		elif unit==textInfos.UNIT_STORY:
			return 0,self._getStoryLength()
		elif unit==textInfos.UNIT_OFFSET:
			return offset,offset+1
		else:
			raise ValueError("unknown unit: %s"%unit)
		return offsetsFunc(offset)

	def _get_pointAtStart(self):
		try:
			return self._getBoundingRectFromOffset(self._startOffset).topLeft
		except NotImplementedError:
			return self._getPointFromOffset(self._startOffset)

	def _get_isCollapsed(self):
		if self._startOffset==self._endOffset:
			return True
		else:
			return False

	def collapse(self,end=False):
		if not end:
			self._endOffset=self._startOffset
		else:
			self._startOffset=self._endOffset

	def expand(self,unit):
		self._startOffset,self._endOffset=self._getUnitOffsets(unit,self._startOffset)

	def copy(self):
		return self.__class__(self.obj,self)

	def compareEndPoints(self,other,which):
		if which=="startToStart":
			diff=self._startOffset-other._startOffset
		elif which=="startToEnd":
			diff=self._startOffset-other._endOffset
		elif which=="endToStart":
			diff=self._endOffset-other._startOffset
		elif which=="endToEnd":
			diff=self._endOffset-other._endOffset
		else:
			raise ValueError("bad argument - which: %s"%which)
		if diff<0:
			diff=-1
		elif diff>0:
			diff=1
		return diff

	def setEndPoint(self,other,which):
		if which=="startToStart":
			self._startOffset=other._startOffset
		elif which=="startToEnd":
			self._startOffset=other._endOffset
		elif which=="endToStart":
			self._endOffset=other._startOffset
		elif which=="endToEnd":
			self._endOffset=other._endOffset
		else:
			raise ValueError("bad argument - which: %s"%which)
		if self._startOffset>self._endOffset:
			# start should never be after end.
			if which in ("startToStart","startToEnd"):
				self._endOffset=self._startOffset
			else:
				self._startOffset=self._endOffset

	def getTextWithFields(self, formatConfig: Optional[Dict] = None) -> textInfos.TextInfo.TextWithFieldsT:
		if not formatConfig:
			formatConfig=config.conf["documentFormatting"]
		if self.detectFormattingAfterCursorMaybeSlow and not formatConfig['detectFormatAfterCursor']:
			field,(boundStart,boundEnd)=self._getFormatFieldAndOffsets(self._startOffset,formatConfig,calculateOffsets=False)
			text=self.text
			return [textInfos.FieldCommand('formatChange',field),text]
		commandList=[]
		offset=self._startOffset
		while offset<self._endOffset:
			field,(boundStart,boundEnd)=self._getFormatFieldAndOffsets(offset,formatConfig)
			if boundEnd<=boundStart:
				boundEnd=boundStart+1
			if boundEnd<=offset:
				boundEnd=offset+1
			command=textInfos.FieldCommand("formatChange",field)
			commandList.append(command)
			text=self._getTextRange(offset,min(boundEnd,self._endOffset))
			commandList.append(text)
			offset=boundEnd
		return commandList

	def _get_text(self):
		return self._getTextRange(self._startOffset,self._endOffset)

	def unitIndex(self,unit):
		if unit==textInfos.UNIT_LINE:  
			return self._lineNumFromOffset(self._startOffset)
		else:
			raise NotImplementedError

	def unitCount(self,unit):
		if unit==textInfos.UNIT_LINE:
			return self._getLineCount()
		else:
			raise NotImplementedError

	allowMoveToOffsetPastEnd=True #: move with unit_character can move 1 past story length to allow braille routing to end insertion point. (#2096)

	def move(self,unit,direction,endPoint=None):
		if direction==0:
<<<<<<< HEAD
			return 0;
=======
			return 0
>>>>>>> 86f79e6b
		if endPoint=="end":
			offset=self._endOffset
		elif endPoint=="start":
			offset=self._startOffset
		else:
			self.collapse()
			offset=self._startOffset
		lastOffset=None
		count=0
		lowLimit=0
		highLimit=self._getStoryLength()
		if self.allowMoveToOffsetPastEnd and unit==textInfos.UNIT_CHARACTER:
			# #2096: There is often an uncounted character at the end of the text
			# where the caret is placed to append text.
			highLimit+=1
		while count!=direction and (lastOffset is None or (direction>0 and offset>lastOffset) or (direction<0 and offset<lastOffset)) and (offset<highLimit or direction<0) and (offset>lowLimit or direction>0):
			lastOffset=offset
			if direction<0 and offset>lowLimit:
				offset-=1
			newStart,newEnd=self._getUnitOffsets(unit,offset)
			if direction<0:
				offset=newStart
			elif direction>0:
				offset=newEnd
			count=count+1 if direction>0 else count-1
		if endPoint=="start":
			if (direction>0 and offset<=self._startOffset) or (direction<0 and offset>=self._startOffset) or offset<lowLimit or offset>=highLimit:
				return 0
			self._startOffset=offset
		elif endPoint=="end":
			if (direction>0 and offset<=self._endOffset) or (direction<0 and offset>=self._endOffset) or offset<lowLimit or offset>highLimit:
				return 0
			self._endOffset=offset
		else:
			if (direction>0 and offset<=self._startOffset) or (direction<0 and offset>=self._startOffset) or offset<lowLimit or offset>=highLimit:
				return 0
			self._startOffset=self._endOffset=offset
		if self._startOffset>self._endOffset:
			tempOffset=self._startOffset
			self._startOffset=self._endOffset
			self._endOffset=tempOffset
		return count

	def find(self,text,caseSensitive=False,reverse=False):
		if reverse:
			# When searching in reverse, we reverse both strings and do a forwards search.
			text = text[::-1]
			# Start searching one before the start to avoid finding the current match.
			inText=self._getTextRange(0,self._startOffset)[::-1]
		else:
			# Start searching one past the start to avoid finding the current match.
			inText=self._getTextRange(self._startOffset+1,self._getStoryLength())
		m=re.search(re.escape(text),inText,(0 if caseSensitive else re.IGNORECASE)|re.UNICODE)
		if not m:
			return False
		converter = textUtils.getOffsetConverter(self.encoding)(inText)
		if reverse:
			offset = self._startOffset - converter.strToEncodedOffsets(m.end())
		else:
			offset = self._startOffset + 1 + converter.strToEncodedOffsets(m.start())
		self._startOffset=self._endOffset=offset
		return True

	def updateCaret(self):
		return self._setCaretOffset(self._startOffset)

	def updateSelection(self):
		return self._setSelectionOffsets(self._startOffset,self._endOffset)

	def _get_bookmark(self):
		return Offsets(self._startOffset,self._endOffset)

	def _getFirstVisibleOffset(self):
		obj = self.obj
		if isinstance(obj, TreeInterceptor):
			obj = obj.rootNVDAObject
		if obj.hasIrrelevantLocation:
			raise LookupError("Object is off screen, invisible or has no location")
		return self._getOffsetFromPoint(*obj.location.topLeft)

	def _getLastVisibleOffset(self):
		obj = self.obj
		if isinstance(obj, TreeInterceptor):
			obj = obj.rootNVDAObject
		if obj.hasIrrelevantLocation:
			raise LookupError("Object is off screen, invisible or has no location")
		exclusiveX, exclusiveY = obj.location.bottomRight
		offset = self._getOffsetFromPoint(exclusiveX -1, exclusiveY -1)
		if 0==offset<self._getStoryLength():
			raise LookupError("Couldn't get reliable last visible offset")
		return offset
	
	def _getOffsetEncoder(self):
		return textUtils.getOffsetConverter(self.encoding)(self.text)

	def moveToCodepointOffset(
			self,
			codepointOffset: int,
	) -> Self:
		result = self.copy()
		encodedOffset = self._startOffset + self._getOffsetEncoder().strToEncodedOffsets(codepointOffset)
		result._startOffset = result._endOffset = encodedOffset
		return result<|MERGE_RESOLUTION|>--- conflicted
+++ resolved
@@ -13,10 +13,6 @@
 import textInfos
 import locationHelper
 from treeInterceptorHandler import TreeInterceptor
-<<<<<<< HEAD
-import api
-=======
->>>>>>> 86f79e6b
 import textUtils
 from dataclasses import dataclass
 from typing import (
@@ -612,11 +608,7 @@
 
 	def move(self,unit,direction,endPoint=None):
 		if direction==0:
-<<<<<<< HEAD
-			return 0;
-=======
 			return 0
->>>>>>> 86f79e6b
 		if endPoint=="end":
 			offset=self._endOffset
 		elif endPoint=="start":
