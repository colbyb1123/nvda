# A part of NonVisual Desktop Access (NVDA)
# This file is covered by the GNU General Public License.
# See the file COPYING for more details.
# Copyright (C) 2015-2023 NV Access Limited, Babbage B.V., Leonard de Ruijter


"""Raw input/output for braille displays via serial and HID.
See the L{Serial} and L{Hid} classes.
Braille display drivers must be thread-safe to use this, as it utilises a background thread.
See L{braille.BrailleDisplayDriver.isThreadSafe}.
"""

# "annotations" Needed to provide the inner type for weakref.ReferenceType.
from __future__ import annotations
import sys
import ctypes
from ctypes import byref
from ctypes.wintypes import DWORD
from typing import Optional, Any, Union, Tuple, Callable
import weakref
import serial
from serial.win32 import OVERLAPPED, FILE_FLAG_OVERLAPPED, INVALID_HANDLE_VALUE, ERROR_IO_PENDING, COMMTIMEOUTS, CreateFile, SetCommTimeouts
import winKernel
<<<<<<< HEAD
import braille
=======
>>>>>>> 86f79e6b
from logHandler import log
import config
import time
from .ioThread import IoThread
import NVDAState


def __getattr__(attrName: str) -> Any:
	"""Module level `__getattr__` used to preserve backward compatibility."""
	if attrName == "LPOVERLAPPED_COMPLETION_ROUTINE" and NVDAState._allowDeprecatedAPI():
		log.warning(
			"Importing LPOVERLAPPED_COMPLETION_ROUTINE from hwIo.base is deprecated. "
			"Import LPOVERLAPPED_COMPLETION_ROUTINE from hwIo.ioThread instead."
		)
		from .ioThread import LPOVERLAPPED_COMPLETION_ROUTINE
		return LPOVERLAPPED_COMPLETION_ROUTINE
	raise AttributeError(f"module {repr(__name__)} has no attribute {repr(attrName)}")


def _isDebug():
	return config.conf["debugLog"]["hwIo"]


class IoBase(object):
	"""Base class for raw I/O.
	This watches for data of a specified size and calls a callback when it is received.
	"""
	_ioThreadRef: weakref.ReferenceType[IoThread]

	def __init__(
			self,
			fileHandle: Union[ctypes.wintypes.HANDLE],
			onReceive: Callable[[bytes], None],
			writeFileHandle: Optional[ctypes.wintypes.HANDLE] = None,
			onReceiveSize: int = 1,
			onReadError: Optional[Callable[[int], bool]] = None,
			ioThread: Optional[IoThread] = None,
	):
		"""Constructor.
		@param fileHandle: A handle to an open I/O device opened for overlapped I/O.
			If L{writeFileHandle} is specified, this is only for input.
			The serial implementation uses a _port_handle member for this argument.
		@param onReceive: A callable taking the received data as its only argument.
		@param writeFileHandle: A handle to an open output device opened for overlapped I/O.
		@param onReceiveSize: The size (in bytes) of the data with which to call C{onReceive}.
		@param onReadError: If provided, a callback that takes the error code for a failed read
			and returns True if the I/O loop should exit cleanly or False if an
			exception should be thrown
		@param ioThread: If provided, the I/O thread used for background reads.
			if C{None}, defaults to L{hwIo.bgThread}
		"""
		self._file = fileHandle
		self._onReceive = onReceive
		self._writeFile = writeFileHandle if writeFileHandle is not None else fileHandle
		self._readSize = onReceiveSize
		self._onReadError = onReadError
		self._readBuf = ctypes.create_string_buffer(onReceiveSize)
		self._readOl = OVERLAPPED()
		self._recvEvt = winKernel.createEvent()
		self._writeOl = OVERLAPPED()
		if ioThread is None:
			from . import bgThread as ioThread
		self._ioThreadRef = weakref.ref(ioThread)
		# Do the initial read.
		self._initialRead()

	def _initialRead(self):
		"""Performs the initial background read by queuing it as an APC to the IO background thread
		provided at initialization time.
		"""
		ioThread = self._ioThreadRef()
		if not ioThread:
			raise RuntimeError("I/O thread is no longer available")
		ioThread.queueAsApc(self._asyncRead)

	def waitForRead(self, timeout:Union[int, float]) -> bool:
		"""Wait for a chunk of data to be received and processed.
		This will return after L{onReceive} has been called or when the timeout elapses.
		@param timeout: The maximum time to wait in seconds.
		@return: C{True} if received data was processed before the timeout,
			C{False} if not.
		"""
		timeout= int(timeout*1000)
		while True:
			curTime = time.time()
			res = winKernel.waitForSingleObjectEx(self._recvEvt, timeout, True)
			if res==winKernel.WAIT_OBJECT_0:
				return True
			elif res==winKernel.WAIT_TIMEOUT:
				if _isDebug():
					log.debug("Wait timed out")
				return False
			elif res==winKernel.WAIT_IO_COMPLETION:
				if _isDebug():
					log.debug("Waiting interrupted by completed i/o")
				timeout -= int((time.time()-curTime)*1000)

	def _prepareWriteBuffer(self, data: bytes) -> Tuple[int, ctypes.c_char_p]:
		""" Private helper method to allow derived classes to prepare buffers in different ways"""
		size = len(data)
		return (
			size,
			ctypes.create_string_buffer(data) # this will append a null char, which is intentional
		)

	def write(self, data: bytes):
		if not isinstance(data, bytes):
			raise TypeError("Expected argument 'data' to be of type 'bytes'")
		if _isDebug():
			log.debug("Write: %r" % data)

		size, data = self._prepareWriteBuffer(data)
		if not ctypes.windll.kernel32.WriteFile(self._writeFile, data, size, None, byref(self._writeOl)):
			if ctypes.GetLastError() != ERROR_IO_PENDING:
				if _isDebug():
					log.debug("Write failed: %s" % ctypes.WinError())
				raise ctypes.WinError()
			byteData = DWORD()
			ctypes.windll.kernel32.GetOverlappedResult(self._writeFile, byref(self._writeOl), byref(byteData), True)

	def close(self):
		if _isDebug():
			log.debug("Closing")
		self._onReceive = None
		self._onReadError = None
		if hasattr(self, "_file") and self._file is not INVALID_HANDLE_VALUE:
			ctypes.windll.kernel32.CancelIoEx(self._file, byref(self._readOl))
		if hasattr(self, "_writeFile") and self._writeFile not in (self._file, INVALID_HANDLE_VALUE):
			ctypes.windll.kernel32.CancelIoEx(self._writeFile, byref(self._readOl))
		winKernel.closeHandle(self._recvEvt)

	def __del__(self):
		try:
			self.close()
		except AttributeError:
			if _isDebug():
				log.debugWarning("Couldn't delete object gracefully", exc_info=True)

	def _asyncRead(self, param: Optional[int] = None):
		ioThread = self._ioThreadRef()
		if not ioThread:
			raise RuntimeError("I/O thread is no longer available")
		# Wait for _readSize bytes of data.
		# _ioDone will call onReceive once it is received.
		# onReceive can then optionally read additional bytes if it knows these are coming.
		ctypes.windll.kernel32.ReadFileEx(
			self._file,
			self._readBuf,
			self._readSize,
			byref(self._readOl),
			ioThread.queueAsCompletionRoutine(self._ioDone, self._readOl)
		)

	def _ioDone(self, error, numberOfBytes: int, overlapped):
		if not self._onReceive:
			# close has been called.
			self._ioDone = None
			return
		elif error != 0:
			if not self._onReadError or not self._onReadError(error):
				raise ctypes.WinError(error)
			else:
				self._ioDone = None
				return
		self._notifyReceive(self._readBuf[:numberOfBytes])
		winKernel.kernel32.SetEvent(self._recvEvt)
		self._asyncRead()

	def _notifyReceive(self, data: bytes):
		"""Called when data is received.
		The base implementation just calls the onReceive callback provided to the constructor.
		This can be extended to perform tasks before/after the callback.
		@type data: bytes
		"""
		if not isinstance(data, bytes):
			raise TypeError("Expected argument 'data' to be of type 'bytes'")
		if _isDebug():
			log.debug("Read: %r" % data)
		try:
			self._onReceive(data)
<<<<<<< HEAD
		except:
=======
		except:  # noqa: E722
>>>>>>> 86f79e6b
			log.error("", exc_info=True)


class Serial(IoBase):
	"""Raw I/O for serial devices.
	This extends pyserial to call a callback when data is received.
	"""

	def __init__(
			self,
			*args,
			onReceive: Callable[[bytes], None],
			onReadError: Optional[Callable[[int], bool]] = None,
			ioThread: Optional[IoThread] = None,
			**kwargs
	):
		"""Constructor.
		Pass the arguments you would normally pass to L{serial.Serial}.
		There are also some additional keyword arguments (the first, onReceive, is required).

		@param onReceive: A callable taking a byte of received data as its only argument.
			This callable can then call C{read} to get additional data if desired.
		@param onReadError: If provided, a callback that takes the error code for a failed read
			and returns True if the I/O loop should exit cleanly or False if an
			exception should be thrown
		@param ioThread: If provided, the I/O thread used for background reads.
			if C{None}, defaults to L{hwIo.bgThread}
		"""
		self._ser = None
		self.port = args[0] if len(args) >= 1 else kwargs["port"]
		if _isDebug():
			log.debug("Opening port %s" % self.port)
		try:
			self._ser = serial.Serial(*args, **kwargs)
		except Exception as e:
			if _isDebug():
				log.debug("Open failed: %s" % e)
			raise
		self._origTimeout = self._ser.timeout
		# We don't want a timeout while we're waiting for data.
		self._setTimeout(None)
		super().__init__(
			self._ser._port_handle,
			onReceive,
			onReadError=onReadError,
			ioThread=ioThread
		)

	def read(self, size=1) -> bytes:
		data = self._ser.read(size)
		if _isDebug():
			log.debug("Read: %r" % data)
		return data

	def write(self, data: bytes):
		if _isDebug():
			log.debug("Write: %r" % data)
		self._ser.write(data)

	def close(self):
		if not self._ser:
			return
		super(Serial, self).close()
		self._ser.close()

	def _notifyReceive(self, data: bytes):
		# Set the timeout for onReceive in case it does a sync read.
		self._setTimeout(self._origTimeout)
		super(Serial, self)._notifyReceive(data)
		self._setTimeout(None)

	def _setTimeout(self, timeout: Optional[int]):
		# #6035: pyserial reconfigures all settings of the port when setting a timeout.
		# This can cause error 'Cannot configure port, some setting was wrong.'
		# Therefore, manually set the timeouts using the Win32 API.
		# Adapted from pyserial 3.4.
		timeouts = COMMTIMEOUTS()
		if timeout is not None:
			if timeout == 0:
				timeouts.ReadIntervalTimeout = serial.win32.MAXDWORD
			else:
				timeouts.ReadTotalTimeoutConstant = max(int(timeout * 1000), 1)
		if timeout != 0 and self._ser._inter_byte_timeout is not None:
			timeouts.ReadIntervalTimeout = max(int(self._ser._inter_byte_timeout * 1000), 1)
		if self._ser._write_timeout is not None:
			if self._ser._write_timeout == 0:
				timeouts.WriteTotalTimeoutConstant = serial.win32.MAXDWORD
			else:
				timeouts.WriteTotalTimeoutConstant = max(int(self._ser._write_timeout * 1000), 1)
		SetCommTimeouts(self._ser._port_handle, ctypes.byref(timeouts))


class Bulk(IoBase):
	"""Raw I/O for bulk USB devices.
	This implementation assumes that the used Bulk device has two separate end points for input and output.
	"""

	def __init__(
			self, path: str, epIn: int, epOut: int,
			onReceive: Callable[[bytes], None],
			onReceiveSize: int = 1,
			onReadError: Optional[Callable[[int], bool]] = None,
			ioThread: Optional[IoThread] = None,
	):
		"""Constructor.
		@param path: The device path.
		@param epIn: The endpoint to read data from.
		@param epOut: The endpoint to write data to.
		@param onReceive: A callable taking a received input report as its only argument.
		@param onReadError: An optional callable that handles read errors.
			It takes an error code and returns True if the error has been handled,
			allowing the read loop to exit cleanly, or False if an exception should be thrown.
		@param ioThread: If provided, the I/O thread used for background reads.
			if C{None}, defaults to L{hwIo.bgThread}
		"""
		if _isDebug():
			log.debug("Opening device %s" % path)
		readPath="{path}\\{endpoint}".format(path=path,endpoint=epIn)
		writePath="{path}\\{endpoint}".format(path=path,endpoint=epOut)
		readHandle = CreateFile(readPath, winKernel.GENERIC_READ,
			0, None, winKernel.OPEN_EXISTING, FILE_FLAG_OVERLAPPED, None)
		if readHandle == INVALID_HANDLE_VALUE:
			if _isDebug():
				log.debug("Open read handle failed: %s" % ctypes.WinError())
			raise ctypes.WinError()
		writeHandle = CreateFile(writePath, winKernel.GENERIC_WRITE,
			0, None, winKernel.OPEN_EXISTING, FILE_FLAG_OVERLAPPED, None)
		if writeHandle == INVALID_HANDLE_VALUE:
			if _isDebug():
				log.debug("Open write handle failed: %s" % ctypes.WinError())
			raise ctypes.WinError()
		super().__init__(
			readHandle,
			onReceive,
			writeFileHandle=writeHandle,
			onReceiveSize=onReceiveSize,
			onReadError=onReadError,
			ioThread=ioThread
		)

	def close(self):
		super(Bulk, self).close()
		if hasattr(self, "_file") and self._file is not INVALID_HANDLE_VALUE:
			winKernel.closeHandle(self._file)
		if hasattr(self, "_writeFile") and self._writeFile is not INVALID_HANDLE_VALUE:
			winKernel.closeHandle(self._writeFile)


def boolToByte(arg: bool) -> bytes:
	return arg.to_bytes(
		length=1,
		byteorder=sys.byteorder,  # for a single byte big/little endian does not matter.
		signed=False  # Since this represents length, it makes no sense to send a negative value.
	)


def intToByte(arg: int) -> bytes:
	""" Convert an int (value < 256) to a single byte bytes object
	"""
	return arg.to_bytes(
		length=1,  # Will raise if value overflows, eg arg > 255
		byteorder=sys.byteorder,  # for a single byte big/little endian does not matter.
		signed=False  # Since this represents length, it makes no sense to send a negative value.
	)

def getByte(arg: bytes, index: int) -> bytes:
	""" Return the single byte at index"""
	return arg[index:index+1]<|MERGE_RESOLUTION|>--- conflicted
+++ resolved
@@ -21,10 +21,6 @@
 import serial
 from serial.win32 import OVERLAPPED, FILE_FLAG_OVERLAPPED, INVALID_HANDLE_VALUE, ERROR_IO_PENDING, COMMTIMEOUTS, CreateFile, SetCommTimeouts
 import winKernel
-<<<<<<< HEAD
-import braille
-=======
->>>>>>> 86f79e6b
 from logHandler import log
 import config
 import time
@@ -205,11 +201,7 @@
 			log.debug("Read: %r" % data)
 		try:
 			self._onReceive(data)
-<<<<<<< HEAD
-		except:
-=======
 		except:  # noqa: E722
->>>>>>> 86f79e6b
 			log.error("", exc_info=True)
 
 
