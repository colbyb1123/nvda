--- conflicted
+++ resolved
@@ -424,12 +424,8 @@
 		self.popupSettingsDialog(AddonStoreDialog, _storeVM, openToTab=_StatusFilterKey.UPDATE)
 
 	def onReloadPluginsCommand(self, evt):
-<<<<<<< HEAD
-		import appModuleHandler, globalPluginHandler
-=======
 		import appModuleHandler
 		import globalPluginHandler
->>>>>>> 86f79e6b
 		from NVDAObjects import NVDAObject
 		appModuleHandler.reloadAppModules()
 		globalPluginHandler.reloadGlobalPlugins()
@@ -474,11 +470,7 @@
 		)
 		try:
 			systemUtils.execElevated(config.SLAVE_FILENAME, ["fixCOMRegistrations"])
-<<<<<<< HEAD
-		except:
-=======
 		except:  # noqa: E722
->>>>>>> 86f79e6b
 			log.error("Could not execute fixCOMRegistrations command",exc_info=True) 
 		progressDialog.done()
 		del progressDialog
