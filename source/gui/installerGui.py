--- conflicted
+++ resolved
@@ -374,42 +374,6 @@
 	:param portableDirectory: The directory to check.
 	:return: True if the user wants to continue, False if the user wants to cancel.
 	"""
-<<<<<<< HEAD
-	if os.path.exists(portableDirectory):
-		dirContents = os.listdir(portableDirectory)
-	else:
-		dirContents = []
-	if len(dirContents) > 0:
-		if "nvda.exe" in dirContents:
-			if wx.NO == gui.messageBox(
-				_(
-					# Translators: The message displayed when the user has specified a destination directory
-					# that already has a portable copy in the Create Portable NVDA dialog.
-					f"A portable copy already exists in the directory '{portableDirectory}'. "
-					"Do you want to update it?",
-				),
-				# Translators: The title of a dialog presented when the user has specified a destination directory
-				# that already has a portable copy in the Create Portable NVDA dialog.
-				_("Portable Copy Exists"),
-				wx.YES_NO | wx.ICON_QUESTION,
-			):
-				return False
-		elif wx.NO == gui.messageBox(
-			_(
-				# Translators: The message displayed when the user has specified a destination directory
-				# that already exists in the Create Portable NVDA dialog.
-				f"The specified directory '{portableDirectory}' is not empty. "
-				"Proceeding will delete and replace existing files in the directory. "
-				"Do you want to overwrite the contents of this folder? ",
-			),
-			# Translators: The title of a dialog presented when the user has specified a destination directory
-			# that already exists in the Create Portable NVDA dialog.
-			_("Directory Exists"),
-			wx.YES_NO | wx.ICON_QUESTION,
-		):
-			return False
-	return True
-=======
 	if not os.path.exists(portableDirectory):
 		# The directory does not exist, so we can proceed.
 		return True
@@ -422,12 +386,12 @@
 				# Translators: The message displayed when the user has specified a destination directory
 				# that already has a portable copy in the Create Portable NVDA dialog.
 				"A portable copy already exists in the directory '{portableDirectory}'. "
-				"Do you want to update it?"
+				"Do you want to update it?",
 			).format(portableDirectory=portableDirectory),
 			# Translators: The title of a dialog presented when the user has specified a destination directory
 			# that already has a portable copy in the Create Portable NVDA dialog.
 			_("Portable Copy Exists"),
-			wx.YES_NO | wx.ICON_QUESTION
+			wx.YES_NO | wx.ICON_QUESTION,
 		)
 	return wx.YES == gui.messageBox(
 		_(
@@ -435,14 +399,13 @@
 			# that already exists in the Create Portable NVDA dialog.
 			"The specified directory '{portableDirectory}' is not empty. "
 			"Proceeding will delete and replace existing files in the directory. "
-			"Do you want to overwrite the contents of this folder? "
+			"Do you want to overwrite the contents of this folder? ",
 		).format(portableDirectory=portableDirectory),
 		# Translators: The title of a dialog presented when the user has specified a destination directory
 		# that already exists in the Create Portable NVDA dialog.
 		_("Directory Exists"),
-		wx.YES_NO | wx.ICON_QUESTION
+		wx.YES_NO | wx.ICON_QUESTION,
 	)
->>>>>>> 7655f8e3
 
 
 def _getUniqueNewPortableDirectory(basePath: str) -> str:
