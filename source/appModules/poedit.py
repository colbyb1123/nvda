--- conflicted
+++ resolved
@@ -293,11 +293,7 @@
 		# These rich edit controls are incorrectly labeled.
 		# Oleacc doesn't return any name, and UIA defaults to RichEdit Control.
 		# The label object is positioned just above the field on the screen.
-<<<<<<< HEAD
-		l, t, w, h = self.location
-=======
 		l, t, w, h = self.location  # noqa: E741
->>>>>>> 86f79e6b
 		try:
 			self.name = NVDAObjects.NVDAObject.objectFromPoint(l + 10, t - 10).name
 		except AttributeError:
