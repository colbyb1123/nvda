###
#This file is a part of the NVDA project.
#URL: http://www.nvda-project.org/
#Copyright 2010-2012 NV Access Limited
#This program is free software: you can redistribute it and/or modify
#it under the terms of the GNU General Public License version 2.0, as published by
#the Free Software Foundation.
#This program is distributed in the hope that it will be useful,
#but WITHOUT ANY WARRANTY; without even the implied warranty of
#MERCHANTABILITY or FITNESS FOR A PARTICULAR PURPOSE.
#This license can be found at:
#http://www.gnu.org/licenses/old-licenses/gpl-2.0.html
###

import os
<<<<<<< HEAD
import sys
=======
>>>>>>> 86f79e6b

# Get the path to msgfmt.
MSGFMT = os.path.abspath(os.path.join("miscDeps", "tools", "msgfmt.exe"))

def exists(env):
	return True

def generate(env):
	env['BUILDERS']['gettextMoFile']=env.Builder(
		action=env.Action([[MSGFMT,"-o","$TARGET","$SOURCE"]],
			lambda t,s,e: 'Compiling gettext template %s'%s[0].path),
		suffix='.mo',
		src_suffix='.po'
	)<|MERGE_RESOLUTION|>--- conflicted
+++ resolved
@@ -13,10 +13,6 @@
 ###
 
 import os
-<<<<<<< HEAD
-import sys
-=======
->>>>>>> 86f79e6b
 
 # Get the path to msgfmt.
 MSGFMT = os.path.abspath(os.path.join("miscDeps", "tools", "msgfmt.exe"))
